--- conflicted
+++ resolved
@@ -6,11 +6,7 @@
 #
 -e file:.#egg=Flintrock
     # via -r requirements/user.in
-<<<<<<< HEAD
-bcrypt==3.1.7
-=======
 bcrypt==3.2.0
->>>>>>> 7b87c3fc
     # via paramiko
 boto3==1.10.45
     # via flintrock
@@ -26,11 +22,7 @@
     #   pynacl
 click==7.0
     # via flintrock
-<<<<<<< HEAD
-cryptography==3.2.1
-=======
 cryptography==3.4.2
->>>>>>> 7b87c3fc
     # via
     #   flintrock
     #   paramiko
@@ -40,11 +32,7 @@
     # via
     #   boto3
     #   botocore
-<<<<<<< HEAD
-paramiko==2.7.1
-=======
 paramiko==2.7.2
->>>>>>> 7b87c3fc
     # via flintrock
 pycparser==2.20
     # via cffi
@@ -59,10 +47,6 @@
 six==1.15.0
     # via
     #   bcrypt
-<<<<<<< HEAD
-    #   cryptography
-=======
->>>>>>> 7b87c3fc
     #   pynacl
     #   python-dateutil
 urllib3==1.25.11
