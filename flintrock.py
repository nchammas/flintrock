"""
Flintrock

A command-line tool and library for launching Apache Spark clusters.

Major TODOs:
    * Add run-command and maybe also run-script. Rough Flintrock equivalents for pssh
      to run commands or entire scripts remotely.
    * Add copy-file command to copy files to all nodes of cluster.
    * Handle EC2 private IPs / private VPCs.
    * Handling of exceptions / reporting of issues during cluster launch.
        - Spark install goes wrong
        - Spark version is invalid
        - Current exception output is quite ugly. Related to thread executor / asyncio.
    * Capture option dependencies nicely. For example:
        - ec2 provider requires ec2-region, ami, etc.
        - install-spark requires spark-version
-- open source here --
    * "Fix" Hadoop 2.6 S3 setup by installing appropriate Hadoop libraries
    * Module reorg - EC2 stuff to its own module.
    * ClusterInfo namedtuple -> FlintrockCluster class
        - Platform-specific (e.g. EC2) implementations of class add methods to
          stop, start, describe (with YAML output) etc. clusters
        - Implement method that takes cluster name and returns FlintrockCluster
    * Support submit command for Spark applications. Like a wrapper around spark-submit. (?)
    * ext4/disk setup.
    * EBS volume setup.
    * Check that EC2 enhanced networking is enabled.
    * Packaging:
        - Binary distribution so people don't need to have Python 3 installed.
            - cx_Freeze and family
        - pip install deps to venv
        - setuptools Windows config
        - See: https://packaging.python.org/en/latest/distributing.html
    * Upgrade to boto3: http://boto3.readthedocs.org/en/latest/
        - What are the long-term benefits?

Other TODOs:
    * Support for spot instances.
        - Show wait reason (capcity oversubscribed, price too low, etc.).
    * Instance type <-> AMI type validation/lookup.
        - Maybe this can be automated.
        - Otherwise have a separate YAML file with this info.
        - Maybe support HVM only. AWS seems to position it as the future.
        - Show friendly error when user tries to launch PV instance type.
    * Move defaults like Spark version to external file. (Maybe to existing user defaults file?)
        - Poll external resource if default is not specified in file.
            (e.g. check GitHub tags for latest Spark version) (?)
    * Use IAM roles to launch instead of AWS keys.
    * Setup and teardown VPC, routes, gateway, etc. from scratch.
    * Use SSHAgent instead of .pem files (?).
    * Automatically replace failed instances during launch, perhaps up to a
      certain limit (1-2 instances).
    * Upgrade check -- Is a newer version of Flintrock available on PyPI?
    * Credits command, for crediting contributors. (?)

Distant future:
    * Local provider
    * GCE provider
    * [probably-not] Allow master and slaves to be different (spot, instance type, etc).

Nothing here should be distribution-specific (e.g. yum vs. apt-get).
That stuff belongs under image-build/.
"""

import os
import errno
import sys
import pprint
import time
from datetime import datetime

# External modules.
import boto
import boto.ec2
import click
import yaml

# Flintrock modules.
from flint.providers.ec2 import AmazonEc2Provider

_SCRIPT_DIR = os.path.dirname(os.path.realpath(__file__))
DEFAULT_SPARK_VERSION = '1.5.0'

def get_default_modules(install_spark = True):
    modules = []

<<<<<<< HEAD
    if install_spark:
        from flint.modules.spark import Spark
        spark = Spark(version=DEFAULT_SPARK_VERSION)
        modules += [spark]
=======
def timeit(func):
    @functools.wraps(func)
    def wrapper(*args, **kwargs):
        start = datetime.now().replace(microsecond=0)
        res = func(*args, **kwargs)
        end = datetime.now().replace(microsecond=0)
        print("{f} finished in {t}.".format(f=func.__name__, t=(end - start)))
        return res
    return wrapper


def generate_ssh_key_pair() -> namedtuple('KeyPair', ['public', 'private']):
    """
    Generate an SSH key pair that the cluster can use for intra-cluster
    communication.
    """
    with tempfile.TemporaryDirectory() as tempdir:
        ret = subprocess.check_call(
            """
            ssh-keygen -q -t rsa -N '' -f {key_file} -C flintrock
            """.format(
                key_file=shlex.quote(tempdir + "/flintrock_rsa")),
            shell=True)

        with open(file=tempdir + "/flintrock_rsa") as private_key_file:
            private_key = private_key_file.read()

        with open(file=tempdir + "/flintrock_rsa.pub") as public_key_file:
            public_key = public_key_file.read()

    return namedtuple('KeyPair', ['public', 'private'])(public_key, private_key)


# TODO: Think about extending this to represent everything that defines a cluster.
#           * name
#           * installed modules (?)
#           * etc.
#
#       Convert it into a class with variations (implementations?) for the specific
#       providers.
#
#       Add class methods to start, stop, destroy, and describe clusters.
ClusterInfo = namedtuple(
    'ClusterInfo', [
        'name',
        'ssh_key_pair',
        'master_host',
        'slave_hosts',
        'spark_scratch_dir',
        'spark_master_opts'
    ])


# TODO: Cache these files. (?) They are being read potentially tens or
#       hundreds of times. Maybe it doesn't matter because the files
#       are so small.
# NOTE: functools.lru_cache() doesn't work here because the mapping is
#       not hashable.
# TODO: Get rid of this. Just escape braces à la {{ and }}.
def get_formatted_template(path: str, mapping: dict) -> str:
    class TemplateDict(dict):
        def __missing__(self, key):
            return '{' + key + '}'

    with open(path) as f:
        formatted = f.read().format_map(TemplateDict(**mapping))

    return formatted


# TODO: Turn this into an implementation of an abstract FlintrockModule class. (?)
class Spark:
    def __init__(self, version):
        self.version = version

    def install(
            self,
            ssh_client: paramiko.client.SSHClient,
            cluster_info: ClusterInfo):
        """
        Downloads and installs Spark on a given node.
        """
        # TODO: Allow users to specify the Spark "distribution".
        distribution = 'hadoop1'

        print("[{h}] Installing Spark...".format(
            h=ssh_client.get_transport().getpeername()[0]))

        try:
            # TODO: Figure out how these non-template paths should work.
            ssh_check_output(
                client=ssh_client,
                command="""
                    set -e

                    echo {f} > /tmp/install-spark.sh
                    chmod 755 /tmp/install-spark.sh

                    /tmp/install-spark.sh {spark_version} {distribution}
                """.format(
                        f=shlex.quote(
                            get_formatted_template(
                                path='./install-spark.sh',
                                mapping=vars(cluster_info))),
                        spark_version=shlex.quote(self.version),
                        distribution=shlex.quote(distribution)))
        except Exception as e:
            print(
                "Could not find package for Spark {s} / {d}.".format(
                    s=self.version,
                    d=distribution),
                file=sys.stderr)
            raise

        template_path = "./spark/conf/spark-env.sh"
        ssh_check_output(
            client=ssh_client,
            command="""
                echo {f} > {p}
            """.format(
                f=shlex.quote(
                    get_formatted_template(
                        path="templates/" + template_path,
                        mapping=vars(cluster_info))),
                p=shlex.quote(template_path)))

    def configure(self):
        """
        Runs after all nodes are "ready".
        """
        pass

    def configure_master(
            self,
            ssh_client: paramiko.client.SSHClient,
            cluster_info: ClusterInfo):
        """
        Configures the Spark master and starts both the master and slaves.
        """
        host = ssh_client.get_transport().getpeername()[0]
        print("[{h}] Configuring Spark master...".format(h=host))

        # TODO: Maybe move this shell script out to some separate file/folder
        #       for the Spark module.
        ssh_check_output(
            client=ssh_client,
            command="""
                set -e

                echo {s} > spark/conf/slaves

                spark/sbin/start-master.sh

                set +e

                master_ui_response_code=0
                while [ "$master_ui_response_code" -ne 200 ]; do
                    sleep 1
                    master_ui_response_code="$(
                        curl --head --silent --output /dev/null \
                             --write-out "%{{http_code}}" {m}:8080
                    )"
                done

                set -e

                spark/sbin/start-slaves.sh
            """.format(
                s=shlex.quote('\n'.join(cluster_info.slave_hosts)),
                m=shlex.quote(cluster_info.master_host)))

        # Spark health check
        # TODO: Move to health_check() module method?
        # TODO: Research (or implement) way to get Spark to tell you when
        #       it's ready, as opposed to checking after a time delay.
        time.sleep(30)

        spark_master_ui = 'http://{m}:8080/json/'.format(m=cluster_info.master_host)

        spark_ui_info = json.loads(
            urllib.request.urlopen(spark_master_ui).read().decode('utf-8'))

        print(textwrap.dedent(
            """\
            Spark Health Report:
              * Master: {status}
              * Workers: {workers}
              * Cores: {cores}
              * Memory: {memory:.1f} GB\
            """.format(
                status=spark_ui_info['status'],
                workers=len(spark_ui_info['workers']),
                cores=spark_ui_info['cores'],
                memory=spark_ui_info['memory'] / 1024)))

    def configure_slave(self):
        pass
>>>>>>> b8904ce6

    return modules

@click.group()
@click.option('--config', default=_SCRIPT_DIR + '/config.yaml')
@click.option('--provider', default='ec2', type=click.Choice(['ec2']))
@click.version_option(version='dev')  # TODO: Replace with setuptools auto-detect.
@click.pass_context
def cli(cli_context, config, provider):
    """
    Flintrock

    A command-line tool and library for launching Apache Spark clusters.
    """
    cli_context.obj['provider'] = provider

    if os.path.exists(config):
        with open(config) as f:
            raw_config = yaml.safe_load(f)
            config_map = normalize_keys(config_to_click(raw_config))

        cli_context.default_map = config_map
    else:
        if config != (_SCRIPT_DIR + '/config.yaml'):
            raise FileNotFoundError(errno.ENOENT, 'No such file or directory', config)


# @timeit  # Why doesn't this work?
# TODO: Required EC2 parameters shouldn't be required for non-EC2 providers.
#       Click doesn't support this kind of flow directly.
#       See: https://github.com/mitsuhiko/click/issues/257
@cli.command()
@click.argument('cluster-name')
@click.option('--num-slaves', type=int, required=True)
@click.option('--install-spark/--no-install-spark', default=True)
@click.option('--spark-version', default=DEFAULT_SPARK_VERSION, show_default=True)
@click.option('--ec2-key-name')
@click.option('--ec2-identity-file', help="Path to SSH .pem file for accessing nodes.")
@click.option('--ec2-instance-type', default='m3.medium', show_default=True)
@click.option('--ec2-region', default='us-east-1', show_default=True)
@click.option('--ec2-availability-zone')
@click.option('--ec2-ami')
@click.option('--ec2-spot-price', type=float)
@click.option('--ec2-vpc-id')
@click.option('--ec2-subnet-id')
@click.option('--ec2-placement-group')
@click.option('--ec2-tenancy', default='default')
@click.option('--ec2-ebs-optimized/--no-ec2-ebs-optimized', default=False)
@click.option('--ec2-instance-initiated-shutdown-behavior', default='stop',
              type=click.Choice(['stop', 'terminate']))
@click.pass_context
def launch(
        cli_context,
        cluster_name, num_slaves,
        install_spark,
        spark_version,
        ec2_key_name,
        ec2_identity_file,
        ec2_instance_type,
        ec2_region,
        ec2_availability_zone,
        ec2_ami,
        ec2_spot_price,
        ec2_vpc_id,
        ec2_subnet_id,
        ec2_placement_group,
        ec2_tenancy,
        ec2_ebs_optimized,
        ec2_instance_initiated_shutdown_behavior):
    """
    Launch a new cluster.
    """

    if cli_context.obj['provider'] == 'ec2':
        provider = AmazonEc2Provider(cluster_name=cluster_name,
                                     modules=get_default_modules(),
                                     region=ec2_region)
        return provider.launch_cluster(
            num_slaves=num_slaves,
            key_name=ec2_key_name,
            identity_file=ec2_identity_file,
            instance_type=ec2_instance_type,
            region=ec2_region,
            availability_zone=ec2_availability_zone,
            ami=ec2_ami,
            spot_price=ec2_spot_price,
            vpc_id=ec2_vpc_id,
            subnet_id=ec2_subnet_id,
            placement_group=ec2_placement_group,
            tenancy=ec2_tenancy,
            ebs_optimized=ec2_ebs_optimized,
            instance_initiated_shutdown_behavior=ec2_instance_initiated_shutdown_behavior)
    else:
        raise Exception("This provider is not supported: {p}".format(p=cli_context.obj['provider']))


@cli.command()
@click.argument('cluster-name')
# @click.confirmation_option(help="Are you sure you want to destroy this cluster?")
@click.option('--assume-yes/--no-assume-yes', default=False)
@click.option('--ec2-region', default='us-east-1', show_default=True)
# TODO: Always delete cluster security group. People shouldn't be adding stuff to it.
#       Instead, provide option for cluster to be assigned to additional, pre-existing
#       security groups.
@click.pass_context
def destroy(cli_context, cluster_name, assume_yes, ec2_region):
    """
    Destroy a cluster.
    """
    if cli_context.obj['provider'] == 'ec2':
        provider = AmazonEc2Provider(cluster_name=cluster_name,
                                     modules=get_default_modules(),
                                     region=ec2_region)
        provider.destroy_cluster(assume_yes=assume_yes,
                                 region=ec2_region)
    else:
        # TODO: Create UnsupportedProviderException. (?)
        raise Exception("This provider is not supported: {p}".format(p=cli_context.obj['provider']))



def add_slaves(provider, cluster_name, num_slaves, provider_options):
    # Need concept of cluster state so we can add slaves with the same config.
    # Otherwise we must ask unreliable user to respecify slave config.
    pass



def remove_slaves(provider, cluster_name, num_slaves, provider_options, assume_yes=False):
    pass


@cli.command()
@click.argument('cluster-name', required=False)
@click.option('--master-hostname-only', is_flag=True, default=False)
# TODO: EC2 region is gloal to all EC2 operations. Can that be captured somehow?
# TODO: Required EC2 options should be required only when the EC2 provider is selected.
@click.option('--ec2-region')
@click.pass_context
def describe(
        cli_context,
        cluster_name,
        master_hostname_only,
        ec2_region):
    """
    Describe an existing cluster.

    Leave out the cluster name to find all Flintrock-managed clusters.
    """
    if cli_context.obj['provider'] == 'ec2':
        ec2.describe(
            cluster_name=cluster_name,
            master_hostname_only=master_hostname_only,
            region=ec2_region)
    else:
        # TODO: Create UnsupportedProviderException. (?)
        raise Exception("This provider is not supported: {p}".format(p=cli_context.obj['provider']))





# TODO: Provide different command or option for going straight to Spark Shell.
@cli.command()
@click.argument('cluster-name')
@click.option('--ec2-region', default='us-east-1', show_default=True)
# TODO: Move identity-file to global, non-provider-specific option. (?)
@click.option('--ec2-identity-file', help="Path to .pem file for SSHing into nodes.")
@click.option('--ssh-tunnel-ports', default=None,
              help="Set up ssh port forwarding when you login to the cluster.  " +
              "This provides a convenient alternative to connecting to iPython " +
              "notebook over an open port using SSL.  You must supply an argument " +
              "of the form \"local_port:remote_port\".")
@click.pass_context
def login(cli_context, cluster_name, ec2_region, ec2_identity_file, ssh_tunnel_ports):
    """
    Login to the master of an existing cluster.
    """
    if cli_context.obj['provider'] == 'ec2':
        ec2.login(
            cluster_name=cluster_name,
            region=ec2_region,
            identity_file=ec2_identity_file,
            ssh_tunnel_ports=ssh_tunnel_ports)
    else:
        # TODO: Create UnsupportedProviderException. (?)
        raise Exception("This provider is not supported: {p}".format(p=cli_context.obj['provider']))


@cli.command()
@click.argument('cluster-name')
@click.option('--ec2-region', default='us-east-1', show_default=True)
@click.option('--ec2-identity-file', help="Path to SSH .pem file for accessing nodes.")
@click.pass_context
def start(cli_context, cluster_name, ec2_identity_file, ec2_region):
    """
    Start an existing, stopped cluster.
    """

    if cli_context.obj['provider'] == 'ec2':
        provider = AmazonEc2Provider(cluster_name=cluster_name,
                                     modules=get_default_modules(),
                                     region=ec2_region)
        provider.start_cluster(identity_file = ec2_identity_file)
    else:
        # TODO: Create UnsupportedProviderException. (?)
        raise Exception("This provider is not supported: {p}".format(p=cli_context.obj['provider']))



@cli.command()
@click.argument('cluster-name')
@click.option('--ec2-region', default='us-east-1', show_default=True)
@click.option('--assume-yes/--no-assume-yes', default=False)
@click.option('--wait-for-confirmation/--no-wait-for-confirmation', default=False)
@click.pass_context
def stop(cli_context, cluster_name, ec2_region, assume_yes, wait_for_confirmation):
    """
    Stop an existing, running cluster.
    """

    modules = get_default_modules()
    if cli_context.obj['provider'] == 'ec2':
        provider = AmazonEc2Provider(cluster_name=cluster_name,
                                     modules=get_default_modules(),
                                     region=ec2_region)
        provider.stop_cluster(assume_yes=assume_yes, wait_for_confirmation=wait_for_confirmation)
    else:
        # TODO: Create UnsupportedProviderException. (?)
        raise Exception("This provider is not supported: {p}".format(p=cli_context.obj['provider']))


def normalize_keys(obj):
    """
    Used to map keys from config files to Python parameter names.
    """
    if type(obj) != dict:
        return obj
    else:
        return {k.replace('-', '_'): normalize_keys(v) for k, v in obj.items()}


def config_to_click(config: dict) -> dict:
    """
    Convert a dictionary of configurations loaded from a Flintrock config file
    to a dictionary that Click can use to set default options.
    """
    ec2_configs = {
        'ec2-' + k: v for (k, v) in config['providers']['ec2'].items()}

    click = {
        'launch': dict(
            list(config['launch'].items()) + list(ec2_configs.items())),
        'start': dict(
            list(config['launch'].items()) + list(ec2_configs.items())),
        'describe': ec2_configs,
        'login': ec2_configs
    }

    return click


if __name__ == "__main__":
    cli(obj={})<|MERGE_RESOLUTION|>--- conflicted
+++ resolved
@@ -85,211 +85,10 @@
 def get_default_modules(install_spark = True):
     modules = []
 
-<<<<<<< HEAD
     if install_spark:
         from flint.modules.spark import Spark
         spark = Spark(version=DEFAULT_SPARK_VERSION)
         modules += [spark]
-=======
-def timeit(func):
-    @functools.wraps(func)
-    def wrapper(*args, **kwargs):
-        start = datetime.now().replace(microsecond=0)
-        res = func(*args, **kwargs)
-        end = datetime.now().replace(microsecond=0)
-        print("{f} finished in {t}.".format(f=func.__name__, t=(end - start)))
-        return res
-    return wrapper
-
-
-def generate_ssh_key_pair() -> namedtuple('KeyPair', ['public', 'private']):
-    """
-    Generate an SSH key pair that the cluster can use for intra-cluster
-    communication.
-    """
-    with tempfile.TemporaryDirectory() as tempdir:
-        ret = subprocess.check_call(
-            """
-            ssh-keygen -q -t rsa -N '' -f {key_file} -C flintrock
-            """.format(
-                key_file=shlex.quote(tempdir + "/flintrock_rsa")),
-            shell=True)
-
-        with open(file=tempdir + "/flintrock_rsa") as private_key_file:
-            private_key = private_key_file.read()
-
-        with open(file=tempdir + "/flintrock_rsa.pub") as public_key_file:
-            public_key = public_key_file.read()
-
-    return namedtuple('KeyPair', ['public', 'private'])(public_key, private_key)
-
-
-# TODO: Think about extending this to represent everything that defines a cluster.
-#           * name
-#           * installed modules (?)
-#           * etc.
-#
-#       Convert it into a class with variations (implementations?) for the specific
-#       providers.
-#
-#       Add class methods to start, stop, destroy, and describe clusters.
-ClusterInfo = namedtuple(
-    'ClusterInfo', [
-        'name',
-        'ssh_key_pair',
-        'master_host',
-        'slave_hosts',
-        'spark_scratch_dir',
-        'spark_master_opts'
-    ])
-
-
-# TODO: Cache these files. (?) They are being read potentially tens or
-#       hundreds of times. Maybe it doesn't matter because the files
-#       are so small.
-# NOTE: functools.lru_cache() doesn't work here because the mapping is
-#       not hashable.
-# TODO: Get rid of this. Just escape braces à la {{ and }}.
-def get_formatted_template(path: str, mapping: dict) -> str:
-    class TemplateDict(dict):
-        def __missing__(self, key):
-            return '{' + key + '}'
-
-    with open(path) as f:
-        formatted = f.read().format_map(TemplateDict(**mapping))
-
-    return formatted
-
-
-# TODO: Turn this into an implementation of an abstract FlintrockModule class. (?)
-class Spark:
-    def __init__(self, version):
-        self.version = version
-
-    def install(
-            self,
-            ssh_client: paramiko.client.SSHClient,
-            cluster_info: ClusterInfo):
-        """
-        Downloads and installs Spark on a given node.
-        """
-        # TODO: Allow users to specify the Spark "distribution".
-        distribution = 'hadoop1'
-
-        print("[{h}] Installing Spark...".format(
-            h=ssh_client.get_transport().getpeername()[0]))
-
-        try:
-            # TODO: Figure out how these non-template paths should work.
-            ssh_check_output(
-                client=ssh_client,
-                command="""
-                    set -e
-
-                    echo {f} > /tmp/install-spark.sh
-                    chmod 755 /tmp/install-spark.sh
-
-                    /tmp/install-spark.sh {spark_version} {distribution}
-                """.format(
-                        f=shlex.quote(
-                            get_formatted_template(
-                                path='./install-spark.sh',
-                                mapping=vars(cluster_info))),
-                        spark_version=shlex.quote(self.version),
-                        distribution=shlex.quote(distribution)))
-        except Exception as e:
-            print(
-                "Could not find package for Spark {s} / {d}.".format(
-                    s=self.version,
-                    d=distribution),
-                file=sys.stderr)
-            raise
-
-        template_path = "./spark/conf/spark-env.sh"
-        ssh_check_output(
-            client=ssh_client,
-            command="""
-                echo {f} > {p}
-            """.format(
-                f=shlex.quote(
-                    get_formatted_template(
-                        path="templates/" + template_path,
-                        mapping=vars(cluster_info))),
-                p=shlex.quote(template_path)))
-
-    def configure(self):
-        """
-        Runs after all nodes are "ready".
-        """
-        pass
-
-    def configure_master(
-            self,
-            ssh_client: paramiko.client.SSHClient,
-            cluster_info: ClusterInfo):
-        """
-        Configures the Spark master and starts both the master and slaves.
-        """
-        host = ssh_client.get_transport().getpeername()[0]
-        print("[{h}] Configuring Spark master...".format(h=host))
-
-        # TODO: Maybe move this shell script out to some separate file/folder
-        #       for the Spark module.
-        ssh_check_output(
-            client=ssh_client,
-            command="""
-                set -e
-
-                echo {s} > spark/conf/slaves
-
-                spark/sbin/start-master.sh
-
-                set +e
-
-                master_ui_response_code=0
-                while [ "$master_ui_response_code" -ne 200 ]; do
-                    sleep 1
-                    master_ui_response_code="$(
-                        curl --head --silent --output /dev/null \
-                             --write-out "%{{http_code}}" {m}:8080
-                    )"
-                done
-
-                set -e
-
-                spark/sbin/start-slaves.sh
-            """.format(
-                s=shlex.quote('\n'.join(cluster_info.slave_hosts)),
-                m=shlex.quote(cluster_info.master_host)))
-
-        # Spark health check
-        # TODO: Move to health_check() module method?
-        # TODO: Research (or implement) way to get Spark to tell you when
-        #       it's ready, as opposed to checking after a time delay.
-        time.sleep(30)
-
-        spark_master_ui = 'http://{m}:8080/json/'.format(m=cluster_info.master_host)
-
-        spark_ui_info = json.loads(
-            urllib.request.urlopen(spark_master_ui).read().decode('utf-8'))
-
-        print(textwrap.dedent(
-            """\
-            Spark Health Report:
-              * Master: {status}
-              * Workers: {workers}
-              * Cores: {cores}
-              * Memory: {memory:.1f} GB\
-            """.format(
-                status=spark_ui_info['status'],
-                workers=len(spark_ui_info['workers']),
-                cores=spark_ui_info['cores'],
-                memory=spark_ui_info['memory'] / 1024)))
-
-    def configure_slave(self):
-        pass
->>>>>>> b8904ce6
-
     return modules
 
 @click.group()
