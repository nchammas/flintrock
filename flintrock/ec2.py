import functools
import string
import sys
import time
import urllib.request
import base64
<<<<<<< HEAD
import os
import logging
=======
>>>>>>> 3d533268
from collections import namedtuple
from datetime import datetime

# External modules
import boto3
import botocore
import click

# Flintrock modules
from .core import FlintrockCluster
from .core import provision_cluster
from .exceptions import (
    Error,
    ClusterNotFound,
    ClusterAlreadyExists,
    ClusterInvalidState,
    InterruptedEC2Operation,
    NothingToDo,
)
from .ssh import generate_ssh_key_pair


logger = logging.getLogger('flintrock.ec2')


class NoDefaultVPC(Error):
    def __init__(self, *, region: str):
        super().__init__(
            "Flintrock could not find a default VPC in {r}. "
            "Please explicitly specify a VPC to work with in that region. "
            "Flintrock does not support managing EC2 clusters outside a VPC."
            .format(r=region)
        )
        self.region = region


class ConfigurationNotSupported(Error):
    def __init__(self, message):
        super().__init__(message)


def timeit(func):
    @functools.wraps(func)
    def wrapper(*args, **kwargs):
        start = datetime.now().replace(microsecond=0)
        res = func(*args, **kwargs)
        end = datetime.now().replace(microsecond=0)
        logger.info("{f} finished in {t}.".format(f=func.__name__, t=(end - start)))
        return res
    return wrapper


class EC2Cluster(FlintrockCluster):
    def __init__(
            self,
            region: str,
            vpc_id: str,
            master_instance: 'boto3.resources.factory.ec2.Instance',
            slave_instances: "List[boto3.resources.factory.ec2.Instance]",
            *args,
            **kwargs):
        super().__init__(*args, **kwargs)
        self.region = region
        self.vpc_id = vpc_id
        self.master_instance = master_instance
        self.slave_instances = slave_instances

    @property
    def instances(self):
        if self.master_instance:
            return [self.master_instance] + self.slave_instances
        else:
            return self.slave_instances

    @property
    def master_ip(self):
        return self.master_instance.public_ip_address

    @property
    def master_host(self):
        return self.master_instance.public_dns_name

    @property
    def slave_ips(self):
        return [i.public_ip_address for i in self.slave_instances]

    @property
    def slave_hosts(self):
        return [i.public_dns_name for i in self.slave_instances]

    @property
    def num_masters(self):
        return 1 if self.master_instance else 0

    @property
    def num_slaves(self):
        return len(self.slave_instances)

    @property
    def state(self):
        instance_states = set(
            instance.state['Name'] for instance in self.instances)
        if len(instance_states) == 1:
            return instance_states.pop()
        else:
            return 'inconsistent'

    def wait_for_state(self, state: str):
        """
        Wait for the cluster's instances to a reach a specific state.
        The state of any services installed on the cluster is a
        separate matter.

        This method updates the cluster's instance metadata and
        master and slave IP addresses and hostnames.
        """
        ec2 = boto3.resource(service_name='ec2', region_name=self.region)

        while any([i.state['Name'] != state for i in self.instances]):
            if logger.isEnabledFor(logging.DEBUG):
                waiting_instances = [i for i in self.instances if i.state['Name'] != state]
                sample_size = 3
                sample = [i.id for i in waiting_instances][:sample_size]
                logger.debug('{size} instances not in state {state}, like: {sample} ...'.format(size=len(waiting_instances), state=state, sample=sample))
            time.sleep(3)
            # Update metadata for all instances in one shot. We don't want
            # to make a call to AWS for each of potentially hundreds of
            # instances.
            instances = list(
                ec2.instances.filter(
                    # NOTE: We use Filters instead of InstanceIds to avoid
                    #       the issue described here: https://github.com/boto/boto3/issues/479
                    Filters=[
                        {'Name': 'instance-id', 'Values': [i.id for i in self.instances]}
                    ]))
            (self.master_instance, self.slave_instances) = _get_cluster_master_slaves(instances)

    def destroy(self):
        self.destroy_check()
        super().destroy()
        ec2 = boto3.resource(service_name='ec2', region_name=self.region)

        # TODO: Centralize logic to get Flintrock base security group. (?)
        flintrock_base_group = list(
            ec2.security_groups.filter(
                Filters=[
                    {'Name': 'group-name', 'Values': ['flintrock']},
                    {'Name': 'vpc-id', 'Values': [self.vpc_id]},
                ]))[0]

        # We "unassign" the cluster security group here (i.e. the
        # 'flintrock-clustername' group) so that we can immediately delete it once
        # the instances are terminated. If we don't do this, we get dependency
        # violations for a couple of minutes before we can actually delete the group.
        # TODO: Is there a way to do this in one call for all instances?
        #       Do we need to throttle these calls?
        for instance in self.instances:
            instance.modify_attribute(
                Groups=[flintrock_base_group.id])

        # TODO: Centralize logic to get cluster security group name from cluster name.
        cluster_group = list(
            ec2.security_groups.filter(
                Filters=[
                    {'Name': 'group-name', 'Values': ['flintrock-' + self.name]},
                    {'Name': 'vpc-id', 'Values': [self.vpc_id]},
                ]))[0]
        cluster_group.delete()

        (ec2.instances
            .filter(
                Filters=[
                    {'Name': 'instance-id', 'Values': [i.id for i in self.instances]}
                ])
            .terminate())

    def start_check(self):
        if self.state == 'running':
            raise NothingToDo("Cluster is already running.")
        elif self.state != 'stopped':
            raise ClusterInvalidState(
                attempted_command='start',
                state=self.state)

    @timeit
    def start(self, *, user: str, identity_file: str):
        # TODO: Do these _check() methods make sense here?
        self.start_check()
        ec2 = boto3.resource(service_name='ec2', region_name=self.region)
        (ec2.instances
            .filter(
                Filters=[
                    {'Name': 'instance-id', 'Values': [i.id for i in self.instances]}
                ])
            .start())
        self.wait_for_state('running')

        super().start(
            user=user,
            identity_file=identity_file)

    def stop_check(self):
        if self.state == 'stopped':
            raise NothingToDo("Cluster is already stopped.")
        elif self.state != 'running':
            raise ClusterInvalidState(
                attempted_command='stop',
                state=self.state)

    @timeit
    def stop(self):
        self.stop_check()
        super().stop()

        ec2 = boto3.resource(service_name='ec2', region_name=self.region)
        (ec2.instances
            .filter(
                Filters=[
                    {'Name': 'instance-id', 'Values': [i.id for i in self.instances]}
                ])
            .stop())
        self.wait_for_state('stopped')

    def add_slaves_check(self):
        if self.state != 'running':
            raise ClusterInvalidState(
                attempted_command='add-slaves',
                state=self.state)

    @timeit
    def add_slaves(
            self,
            *,
            user: str,
            identity_file: str,
            num_slaves: int,
            spot_price: float,
            tags: list,
            assume_yes: bool):
        security_group_ids = [
            group['GroupId']
            for group in self.master_instance.security_groups]
        block_device_mappings = get_ec2_block_device_mappings(
            ami=self.master_instance.image_id,
            region=self.region)
        availability_zone = self.master_instance.placement['AvailabilityZone']

        ec2 = boto3.resource(service_name='ec2', region_name=self.region)
        client = ec2.meta.client

        response = client.describe_instance_attribute(
            InstanceId=self.master_instance.id,
            Attribute='instanceInitiatedShutdownBehavior'
        )
        instance_initiated_shutdown_behavior = response['InstanceInitiatedShutdownBehavior']['Value']

        response = client.describe_instance_attribute(
            InstanceId=self.master_instance.id,
            Attribute='userData'
        )
        if not response['UserData']:
            user_data = ''
        else:
            user_data = response['UserData']['Value']

        if not self.master_instance.iam_instance_profile:
            instance_profile_arn = ''
        else:
            instance_profile_arn = self.master_instance.iam_instance_profile['Arn']

        self.add_slaves_check()
        try:
            new_slave_instances = _create_instances(
                num_instances=num_slaves,
                region=self.region,
                spot_price=spot_price,
                ami=self.master_instance.image_id,
                assume_yes=assume_yes,
                key_name=self.master_instance.key_name,
                instance_type=self.master_instance.instance_type,
                block_device_mappings=block_device_mappings,
                availability_zone=availability_zone,
                placement_group=self.master_instance.placement['GroupName'],
                tenancy=self.master_instance.placement['Tenancy'],
                security_group_ids=security_group_ids,
                subnet_id=self.master_instance.subnet_id,
                instance_profile_arn=instance_profile_arn,
                ebs_optimized=self.master_instance.ebs_optimized,
                instance_initiated_shutdown_behavior=instance_initiated_shutdown_behavior,
                user_data=user_data)

            slave_tags = [
                {'Key': 'flintrock-role', 'Value': 'slave'},
                {'Key': 'Name', 'Value': '{c}-slave'.format(c=self.name)}]
            slave_tags += tags

            (ec2.instances
                .filter(
                    Filters=[
                        {'Name': 'instance-id', 'Values': [i.id for i in new_slave_instances]}
                    ])
                .create_tags(Tags=slave_tags))

            existing_slaves = {i.public_ip_address for i in self.slave_instances}

            self.slave_instances += new_slave_instances
            self.wait_for_state('running')

            new_slaves = {i.public_ip_address for i in self.slave_instances} - existing_slaves

            super().add_slaves(
                user=user,
                identity_file=identity_file,
                new_hosts=new_slaves)
        except (Exception, KeyboardInterrupt) as e:
            if isinstance(e, InterruptedEC2Operation):
                cleanup_instances = e.instances
            else:
                cleanup_instances = new_slave_instances
            _cleanup_instances(
                instances=cleanup_instances,
                assume_yes=assume_yes,
                region=self.region,
            )
            raise

    @timeit
    def remove_slaves(self, *, user: str, identity_file: str, num_slaves: int):
        ec2 = boto3.resource(service_name='ec2', region_name=self.region)

        # self.remove_slaves_check() (?)

        # Remove spot instances first, if any.
        _instances = sorted(
            self.slave_instances,
            key=lambda x: x.instance_lifecycle == 'spot',
            reverse=True)
        removed_slave_instances, self.slave_instances = \
            _instances[0:num_slaves], _instances[num_slaves:]

        if self.state == 'running':
            super().remove_slaves(user=user, identity_file=identity_file)

        # TODO: Centralize logic to get Flintrock base security group.
        flintrock_base_group = list(
            ec2.security_groups.filter(
                Filters=[
                    {'Name': 'group-name', 'Values': ['flintrock']},
                    {'Name': 'vpc-id', 'Values': [self.vpc_id]},
                ]))[0]

        # TODO: Is there a way to do this in one call for all instances?
        for instance in removed_slave_instances:
            instance.modify_attribute(
                Groups=[flintrock_base_group.id])

        (ec2.instances
            .filter(
                Filters=[
                    {'Name': 'instance-id', 'Values': [i.id for i in removed_slave_instances]}
                ])
            .terminate())

    def run_command_check(self):
        if self.state != 'running':
            raise ClusterInvalidState(
                attempted_command='run-command',
                state=self.state)

    @timeit
    def run_command(self, *, master_only, command, user, identity_file):
        self.run_command_check()
        super().run_command(
            master_only=master_only,
            user=user,
            identity_file=identity_file,
            command=command)

    def copy_file_check(self):
        if self.state != 'running':
            raise ClusterInvalidState(
                attempted_command='copy-file',
                state=self.state)

    @timeit
    def copy_file(self, *, local_path, remote_path, master_only=False, user, identity_file):
        self.copy_file_check()
        super().copy_file(
            master_only=master_only,
            user=user,
            identity_file=identity_file,
            local_path=local_path,
            remote_path=remote_path)

    def print(self):
        """
        Print information about the cluster to screen in YAML.

        We don't use PyYAML because we want to control the key order
        in the output.
        """
        # Mark the boundaries of the YAML output.
        # See: http://yaml.org/spec/current.html#id2525905
        # print('---')
        print(self.name + ':')
        print('  state: {s}'.format(s=self.state))
        print('  node-count: {nc}'.format(nc=len(self.instances)))
        if self.state == 'running':
            print('  master:', self.master_host if self.num_masters > 0 else '')
            print(
                '\n    - '.join(
                    ['  slaves:'] + (self.slave_hosts if self.num_slaves > 0 else [])))
        # print('...')


def get_default_vpc(region: str) -> 'boto3.resources.factory.ec2.Vpc':
    """
    Get the user's default VPC in the provided region.
    """
    ec2 = boto3.resource(service_name='ec2', region_name=region)

    default_vpc = list(
        ec2.vpcs.filter(
            Filters=[{'Name': 'isDefault', 'Values': ['true']}]))

    if default_vpc:
        return default_vpc[0]
    else:
        raise NoDefaultVPC(region=region)


def check_network_config(*, region_name: str, vpc_id: str, subnet_id: str):
    """
    Check that the VPC and subnet are configured to allow Flintrock to create
    clusters.

    Currently, Flintrock requires DNS names and public IPs to be enabled.
    """
    ec2 = boto3.resource(service_name='ec2', region_name=region_name)

    if not ec2.Vpc(vpc_id).describe_attribute(Attribute='enableDnsHostnames')['EnableDnsHostnames']['Value']:
        raise ConfigurationNotSupported(
            "{v} does not have DNS hostnames enabled. "
            "Flintrock requires DNS hostnames to be enabled.\n"
            "See: https://github.com/nchammas/flintrock/issues/43"
            .format(v=vpc_id)
        )
    if not ec2.Subnet(subnet_id).map_public_ip_on_launch:
        raise ConfigurationNotSupported(
            "{s} does not auto-assign public IP addresses. "
            "Flintrock requires public IP addresses.\n"
            "See: https://github.com/nchammas/flintrock/issues/14"
            .format(s=subnet_id)
        )


def get_security_groups(
        *,
        vpc_id,
        region,
        security_group_names) -> "List[boto3.resource('ec2').SecurityGroup]":
    ec2 = boto3.resource(service_name='ec2', region_name=region)

    groups = list(
        ec2.security_groups.filter(
            Filters=[
                {'Name': 'group-name', 'Values': security_group_names},
                {'Name': 'vpc-id', 'Values': [vpc_id]},
            ]))

    found_group_names = [group.group_name for group in groups]
    missing_group_names = set(security_group_names) - set(found_group_names)
    if missing_group_names:
        raise Error(
            "Could not find the following security group{s}: {groups}"
            .format(
                s='' if len(missing_group_names) == 1 else 's',
                groups=', '.join(list(missing_group_names))))

    return groups


def get_or_create_flintrock_security_groups(
        *,
        cluster_name,
        vpc_id,
        region) -> "List[boto3.resource('ec2').SecurityGroup]":
    """
    If they do not already exist, create all the security groups needed for a
    Flintrock cluster.
    """
    ec2 = boto3.resource(service_name='ec2', region_name=region)

    SecurityGroupRule = namedtuple(
        'SecurityGroupRule', [
            'ip_protocol',
            'from_port',
            'to_port',
            'src_group',
            'cidr_ip'])

    # TODO: Make these into methods, since we need this logic (though simple)
    #       in multiple places. (?)
    flintrock_group_name = 'flintrock'
    cluster_group_name = 'flintrock-' + cluster_name

    # The Flintrock group is common to all Flintrock clusters and authorizes client traffic
    # to them.
    flintrock_group = list(
        ec2.security_groups.filter(
            Filters=[
                {'Name': 'group-name', 'Values': [flintrock_group_name]},
                {'Name': 'vpc-id', 'Values': [vpc_id]},
            ]))
    flintrock_group = flintrock_group[0] if flintrock_group else None

    # The cluster group is specific to one Flintrock cluster and authorizes intra-cluster
    # communication.
    cluster_group = list(
        ec2.security_groups.filter(
            Filters=[
                {'Name': 'group-name', 'Values': [cluster_group_name]},
                {'Name': 'vpc-id', 'Values': [vpc_id]},
            ]))
    cluster_group = cluster_group[0] if cluster_group else None

    if not flintrock_group:
        flintrock_group = ec2.create_security_group(
            GroupName=flintrock_group_name,
            Description="Flintrock base group",
            VpcId=vpc_id)

    # Rules for the client interacting with the cluster.
    flintrock_client_ip = (
        urllib.request.urlopen('http://checkip.amazonaws.com/')
        .read().decode('utf-8').strip())
    flintrock_client_cidr = '{ip}/32'.format(ip=flintrock_client_ip)

    # TODO: Services should be responsible for registering what ports they want exposed.
    client_rules = [
        # SSH
        SecurityGroupRule(
            ip_protocol='tcp',
            from_port=22,
            to_port=22,
            cidr_ip=flintrock_client_cidr,
            src_group=None),
        # HDFS
        SecurityGroupRule(
            ip_protocol='tcp',
            from_port=50070,
            to_port=50070,
            cidr_ip=flintrock_client_cidr,
            src_group=None),
        # Spark
        SecurityGroupRule(
            ip_protocol='tcp',
            from_port=8080,
            to_port=8081,
            cidr_ip=flintrock_client_cidr,
            src_group=None),
        SecurityGroupRule(
            ip_protocol='tcp',
            from_port=4040,
            to_port=4050,
            cidr_ip=flintrock_client_cidr,
            src_group=None),
        SecurityGroupRule(
            ip_protocol='tcp',
            from_port=7077,
            to_port=7077,
            cidr_ip=flintrock_client_cidr,
            src_group=None),
        # Spark REST Server
        SecurityGroupRule(
            ip_protocol='tcp',
            from_port=6066,
            to_port=6066,
            cidr_ip=flintrock_client_cidr,
            src_group=None)
    ]

    # TODO: Don't try adding rules that already exist.
    # TODO: Add rules in one shot.
    for rule in client_rules:
        try:
            flintrock_group.authorize_ingress(
                IpProtocol=rule.ip_protocol,
                FromPort=rule.from_port,
                ToPort=rule.to_port,
                CidrIp=rule.cidr_ip)
        except botocore.exceptions.ClientError as e:
            if e.response['Error']['Code'] != 'InvalidPermission.Duplicate':
                raise Exception("Error adding rule: {r}".format(r=rule))

    # Rules for internal cluster communication.
    if not cluster_group:
        cluster_group = ec2.create_security_group(
            GroupName=cluster_group_name,
            Description="Flintrock cluster group",
            VpcId=vpc_id)

    try:
        cluster_group.authorize_ingress(
            IpPermissions=[
                {
                    'IpProtocol': '-1',  # -1 means all
                    'FromPort': -1,
                    'ToPort': -1,
                    'UserIdGroupPairs': [{'GroupId': cluster_group.id}]
                }])
    except botocore.exceptions.ClientError as e:
        if e.response['Error']['Code'] != 'InvalidPermission.Duplicate':
            raise Exception("Error authorizing cluster ingress to self.") from e

    return [flintrock_group, cluster_group]


def get_ec2_block_device_mappings(
        *,
        ami: str,
        region: str) -> 'List[dict]':
    """
    Get the block device map we should assign to instances launched from a given AMI.

    This is how we configure storage on the instance.
    """
    ec2 = boto3.resource(service_name='ec2', region_name=region)
    block_device_mappings = []
    min_root_device_size_gb = 30

    try:
        image = list(
            ec2.images.filter(
                Filters=[
                    {'Name': 'image-id', 'Values': [ami]}
                ]))[0]
    except IndexError as e:
        raise Error(
            "Error: Could not find {ami} in region {region}.".format(
                ami=ami,
                region=region))

    if image.root_device_type == 'ebs':
        root_device = [
            device for device in image.block_device_mappings
            if device['DeviceName'] == image.root_device_name][0]
        if root_device['Ebs']['VolumeSize'] < min_root_device_size_gb:
            root_device['Ebs'].update({
                # Max root volume size for instance store-backed AMIs is 10 GiB.
                # See: http://docs.aws.amazon.com/AWSEC2/latest/UserGuide/add-instance-store-volumes.html
                # Though, this code is probably incorrect for instance store-backed
                # instances anyway, since boto3 doesn't seem to let you set the size
                # of a root instance store volume.
                'VolumeSize': min_root_device_size_gb,
                # gp2 is general-purpose SSD
                'VolumeType': 'gp2'})
        del root_device['Ebs']['Encrypted']
        block_device_mappings.append(root_device)

    for i in range(12):
        ephemeral_device = {
            'VirtualName': 'ephemeral' + str(i),
            'DeviceName': '/dev/sd' + string.ascii_lowercase[i + 1]}
        block_device_mappings.append(ephemeral_device)

    return block_device_mappings


def _create_instances(
        *,
        num_instances,
        region,
        spot_price,
        ami,
        assume_yes,
        key_name,
        instance_type,
        block_device_mappings,
        availability_zone,
        placement_group,
        tenancy,
        security_group_ids,
        subnet_id,
        instance_profile_arn,
        ebs_optimized,
        instance_initiated_shutdown_behavior,
        user_data) -> 'List[boto3.resources.factory.ec2.Instance]':
    ec2 = boto3.resource(service_name='ec2', region_name=region)

    cluster_instances = []
    spot_requests = []

    try:
        if spot_price:
            user_data = base64.b64encode(user_data.encode('utf-8')).decode()
            logger.info("Requesting {c} spot instances at a max price of ${p}...".format(
                c=num_instances, p=spot_price))
            client = ec2.meta.client
            spot_requests = client.request_spot_instances(
                SpotPrice=str(spot_price),
                InstanceCount=num_instances,
                LaunchSpecification={
                    'ImageId': ami,
                    'KeyName': key_name,
                    'InstanceType': instance_type,
                    'BlockDeviceMappings': block_device_mappings,
                    'Placement': {
                        'AvailabilityZone': availability_zone,
                        'GroupName': placement_group},
                    'SecurityGroupIds': security_group_ids,
                    'SubnetId': subnet_id,
                    'IamInstanceProfile': {
                        'Arn': instance_profile_arn},
                    'EbsOptimized': ebs_optimized,
                    'UserData': user_data})['SpotInstanceRequests']

            request_ids = [r['SpotInstanceRequestId'] for r in spot_requests]
            pending_request_ids = request_ids

            while pending_request_ids:
                logger.info("{grant} of {req} instances granted. Waiting...".format(
                    grant=num_instances - len(pending_request_ids),
                    req=num_instances))
                time.sleep(30)
                spot_requests = client.describe_spot_instance_requests(
                    SpotInstanceRequestIds=request_ids)['SpotInstanceRequests']

                failed_requests = [r for r in spot_requests if r['State'] == 'failed']
                if failed_requests:
                    failure_reasons = {r['Status']['Code'] for r in failed_requests}
                    raise Error(
                        "The spot request failed for the following reason{s}: {reasons}"
                        .format(
                            s='' if len(failure_reasons) == 1 else 's',
                            reasons=', '.join(failure_reasons)))

                pending_request_ids = [
                    r['SpotInstanceRequestId'] for r in spot_requests
                    if r['State'] == 'open']

            logger.info("All {c} instances granted.".format(c=num_instances))

            cluster_instances = list(
                ec2.instances.filter(
                    Filters=[
                        {'Name': 'instance-id', 'Values': [r['InstanceId'] for r in spot_requests]}
                    ]))
        else:
            # Move this to flintrock.py?
            logger.info("Launching {c} instance{s}...".format(
                c=num_instances,
                s='' if num_instances == 1 else 's'))

            # TODO: If an exception is raised in here, some instances may be
            #       left stranded.
            cluster_instances = ec2.create_instances(
                MinCount=num_instances,
                MaxCount=num_instances,
                ImageId=ami,
                KeyName=key_name,
                InstanceType=instance_type,
                BlockDeviceMappings=block_device_mappings,
                Placement={
                    'AvailabilityZone': availability_zone,
                    'Tenancy': tenancy,
                    'GroupName': placement_group},
                SecurityGroupIds=security_group_ids,
                SubnetId=subnet_id,
                IamInstanceProfile={
                    'Arn': instance_profile_arn},
                EbsOptimized=ebs_optimized,
                InstanceInitiatedShutdownBehavior=instance_initiated_shutdown_behavior,
                UserData=user_data)
        time.sleep(10)  # AWS metadata eventual consistency tax.
        return cluster_instances
    except (Exception, KeyboardInterrupt) as e:
        if not isinstance(e, KeyboardInterrupt):
            print(e, file=sys.stderr)
        if spot_requests:
            request_ids = [r['SpotInstanceRequestId'] for r in spot_requests]
            if any([r['State'] != 'active' for r in spot_requests]):
                print("Canceling spot instance requests...", file=sys.stderr)
                client.cancel_spot_instance_requests(
                    SpotInstanceRequestIds=request_ids)
            # Make sure we have the latest information on any launched spot instances.
            spot_requests = client.describe_spot_instance_requests(
                SpotInstanceRequestIds=request_ids)['SpotInstanceRequests']
            instance_ids = [
                r['InstanceId'] for r in spot_requests
                if 'InstanceId' in r]
            if instance_ids:
                cluster_instances = list(
                    ec2.instances.filter(
                        Filters=[
                            {'Name': 'instance-id', 'Values': instance_ids}
                        ]))
        raise InterruptedEC2Operation(instances=cluster_instances) from e


@timeit
def launch(
        *,
        cluster_name,
        num_slaves,
        services,
        assume_yes,
        key_name,
        identity_file,
        instance_type,
        region,
        availability_zone,
        ami,
        user,
        security_groups,
        spot_price=None,
        vpc_id,
        subnet_id,
        instance_profile_name,
        placement_group,
        tenancy='default',
        ebs_optimized=False,
        instance_initiated_shutdown_behavior='stop',
        user_data,
        tags):
    """
    Launch a cluster.
    """
    if not vpc_id:
        vpc_id = get_default_vpc(region=region).id
    else:
        # If it's a non-default VPC -- i.e. the user set it up -- make sure it's
        # configured correctly.
        check_network_config(
            region_name=region,
            vpc_id=vpc_id,
            subnet_id=subnet_id)

    try:
        get_cluster(
            cluster_name=cluster_name,
            region=region,
            vpc_id=vpc_id)
    except ClusterNotFound as e:
        pass
    else:
        raise ClusterAlreadyExists(
            "Cluster {c} already exists in region {r}, VPC {v}.".format(
                c=cluster_name,
                r=region,
                v=vpc_id))

    flintrock_security_groups = get_or_create_flintrock_security_groups(
        cluster_name=cluster_name,
        vpc_id=vpc_id,
        region=region)
    user_security_groups = get_security_groups(
        vpc_id=vpc_id,
        region=region,
        security_group_names=security_groups)
    security_group_ids = [sg.id for sg in user_security_groups + flintrock_security_groups]
    block_device_mappings = get_ec2_block_device_mappings(
        ami=ami,
        region=region)

    ec2 = boto3.resource(service_name='ec2', region_name=region)
    iam = boto3.resource(service_name='iam', region_name=region)

    # We use IAM profile ARNs internally because AWS's API prefers that in
    # a few places.
    # See: https://github.com/boto/boto3/issues/769
    if instance_profile_name:
        instance_profile_arn = iam.InstanceProfile(instance_profile_name).arn
    else:
        instance_profile_arn = ''

    num_instances = num_slaves + 1
    if user_data is not None:
        user_data = user_data.read()
    else:
        user_data = ''

    try:
        cluster_instances = _create_instances(
            num_instances=num_instances,
            region=region,
            spot_price=spot_price,
            ami=ami,
            assume_yes=assume_yes,
            key_name=key_name,
            instance_type=instance_type,
            block_device_mappings=block_device_mappings,
            availability_zone=availability_zone,
            placement_group=placement_group,
            tenancy=tenancy,
            security_group_ids=security_group_ids,
            subnet_id=subnet_id,
            instance_profile_arn=instance_profile_arn,
            ebs_optimized=ebs_optimized,
            instance_initiated_shutdown_behavior=instance_initiated_shutdown_behavior,
            user_data=user_data)

        master_instance = cluster_instances[0]
        slave_instances = cluster_instances[1:]

        master_tags = [
            {'Key': 'flintrock-role', 'Value': 'master'},
            {'Key': 'Name', 'Value': '{c}-master'.format(c=cluster_name)}]
        master_tags += tags

        (ec2.instances
            .filter(
                Filters=[
                    {'Name': 'instance-id', 'Values': [master_instance.id]}
                ])
            .create_tags(Tags=master_tags))

        slave_tags = [
            {'Key': 'flintrock-role', 'Value': 'slave'},
            {'Key': 'Name', 'Value': '{c}-slave'.format(c=cluster_name)}]
        slave_tags += tags

        (ec2.instances
            .filter(
                Filters=[
                    {'Name': 'instance-id', 'Values': [i.id for i in slave_instances]}
                ])
            .create_tags(Tags=slave_tags))

        cluster = EC2Cluster(
            name=cluster_name,
            region=region,
            vpc_id=vpc_id,
            ssh_key_pair=generate_ssh_key_pair(),
            master_instance=master_instance,
            slave_instances=slave_instances)

        cluster.wait_for_state('running')

        provision_cluster(
            cluster=cluster,
            services=services,
            user=user,
            identity_file=identity_file)
    except (Exception, KeyboardInterrupt) as e:
        if isinstance(e, InterruptedEC2Operation):
            cleanup_instances = e.instances
        else:
            # TODO: There is no guarantee that cluster_instances is
            #       defined.
            # See: https://github.com/nchammas/flintrock/issues/183
            cleanup_instances = cluster_instances
        _cleanup_instances(
            instances=cleanup_instances,
            assume_yes=assume_yes,
            region=region,
        )
        raise


def get_cluster(*, cluster_name: str, region: str, vpc_id: str) -> EC2Cluster:
    """
    Get an existing EC2 cluster.
    """
    cluster = get_clusters(
        cluster_names=[cluster_name],
        region=region,
        vpc_id=vpc_id)
    return cluster[0]


def get_clusters(*, cluster_names: list=[], region: str, vpc_id: str) -> list:
    """
    Get all the named clusters. If no names are given, get all clusters.

    We do a little extra work here so that we only make one call to AWS
    regardless of how many clusters we have to look up. That's because querying
    AWS -- a network operation -- is by far the slowest step.
    """
    ec2 = boto3.resource(service_name='ec2', region_name=region)
    if not vpc_id:
        vpc_id = get_default_vpc(region=region).id

    if cluster_names:
        group_name_filter = ['flintrock-' + cn for cn in cluster_names]
    else:
        group_name_filter = ['flintrock']

    all_clusters_instances = list(
        ec2.instances.filter(
            Filters=[
                {'Name': 'instance.group-name', 'Values': group_name_filter},
                {'Name': 'vpc-id', 'Values': [vpc_id]},
            ]))

    found_cluster_names = {
        _get_cluster_name(instance) for instance in all_clusters_instances}

    if cluster_names:
        missing_cluster_names = set(cluster_names) - found_cluster_names
        if missing_cluster_names:
            raise ClusterNotFound("No cluster {c} in region {r}.".format(
                c=missing_cluster_names.pop(),
                r=region))

    clusters = [
        _compose_cluster(
            name=cluster_name,
            region=region,
            vpc_id=vpc_id,
            instances=list(filter(
                lambda x: _get_cluster_name(x) == cluster_name, all_clusters_instances)))
        for cluster_name in found_cluster_names]

    return clusters


def cli_validate_tags(ctx, param, value):
    return validate_tags(value)


def validate_tags(value):
    """
    Validate and parse optional EC2 tags.
    """
    err_msg = ("Tags need to be specified as 'Key,Value' pairs "
               "separated by a single comma. Key cannot be empty "
               "or be made up entirely of whitespace.")
    tags = value
    result = []
    for tag in tags:
        if tag.count(',') != 1:
            raise click.BadParameter(err_msg)
        key, value = [word.strip() for word in tag.split(',', maxsplit=1)]
        if not key:
            raise click.BadParameter(err_msg)
        result.append({'Key': key, 'Value': value})

    return result


def _get_cluster_name(instance: 'boto3.resources.factory.ec2.Instance') -> str:
    """
    Given an EC2 instance, get the name of the Flintrock cluster it belongs to.
    """
    for group in instance.security_groups:
        if group['GroupName'].startswith('flintrock-'):
            return group['GroupName'].replace('flintrock-', '', 1)
    else:
        raise Exception("Could not extract cluster name from instance: {i}".format(
            i=instance.id))


def _get_cluster_master_slaves(
        instances: list) -> ('boto3.resources.factory.ec2.Instance', list):
    """
    Get the master and slave instances from a set of raw EC2 instances representing
    a Flintrock cluster.
    """
    master_instance = None
    slave_instances = []

    for instance in instances:
        if not instance.tags:
            # TODO: Better handle malformed clusters with missing tags.
            # See: https://github.com/nchammas/flintrock/issues/183
            continue
        for tag in instance.tags:
            if tag['Key'] == 'flintrock-role':
                if tag['Value'] == 'master':
                    if master_instance is not None:
                        raise Exception("More than one master found.")
                    else:
                        master_instance = instance
                        break
                elif tag['Value'] == 'slave':
                    slave_instances.append(instance)

    # if not master_instance:
    #     print("Warning: No master found.", file=sys.stderr)
    # elif not slave_instances:
    #     print("Warning: No slaves found.", file=sys.stderr)

    return (master_instance, slave_instances)


def _compose_cluster(*, name: str, region: str, vpc_id: str, instances: list) -> EC2Cluster:
    """
    Compose an EC2Cluster object from a set of raw EC2 instances representing
    a Flintrock cluster.
    """
    (master_instance, slave_instances) = _get_cluster_master_slaves(instances)

    cluster = EC2Cluster(
        name=name,
        region=region,
        vpc_id=vpc_id,
        master_instance=master_instance,
        slave_instances=slave_instances)

    return cluster


def _cleanup_instances(*, instances: list, assume_yes: bool, region: str):
    ec2 = boto3.resource(service_name='ec2', region_name=region)
    if instances:
        if not assume_yes:
            yes = click.confirm(
                text="Do you want to terminate the {c} instances created by this operation?"
                     .format(c=len(instances)),
                err=True,
                default=True)

        if assume_yes or yes:
            print("Terminating instances...", file=sys.stderr)
            (ec2.instances
                .filter(
                    Filters=[
                        {'Name': 'instance-id', 'Values': [i.id for i in instances]}
                    ])
                .terminate())<|MERGE_RESOLUTION|>--- conflicted
+++ resolved
@@ -4,11 +4,8 @@
 import time
 import urllib.request
 import base64
-<<<<<<< HEAD
 import os
 import logging
-=======
->>>>>>> 3d533268
 from collections import namedtuple
 from datetime import datetime
 
