--- conflicted
+++ resolved
@@ -5,13 +5,8 @@
 import urllib.request
 import base64
 import logging
-<<<<<<< HEAD
 from ipaddress import IPv4Network
-from collections import namedtuple
-from datetime import datetime
-=======
 from datetime import datetime, timedelta, timezone
->>>>>>> 67926269
 
 # External modules
 import boto3
@@ -533,16 +528,25 @@
     return groups
 
 
+def get_ssh_security_group_rules(
+        *,
+        flintrock_client_cidr,
+        flintrock_client_group) -> "boto3.resource('ec2').SecurityGroup":
+    return SecurityGroupRule(
+            ip_protocol='tcp',
+            from_port=22,
+            to_port=22,
+            cidr_ip=flintrock_client_cidr,
+            src_group=flintrock_client_group)
+
+
 def get_or_create_flintrock_security_groups(
         *,
         cluster_name,
         vpc_id,
         region,
-<<<<<<< HEAD
+        services,
         ec2_authorize_access_from) -> "List[boto3.resource('ec2').SecurityGroup]":
-=======
-        services) -> "List[boto3.resource('ec2').SecurityGroup]":
->>>>>>> 67926269
     """
     If they do not already exist, create all the security groups needed for a
     Flintrock cluster.
@@ -580,69 +584,31 @@
             Description="Flintrock base group",
             VpcId=vpc_id)
 
-    flintrock_client_cidr = None
-    flintrock_client_group = None
     # Rules for the client interacting with the cluster.
     if not ec2_authorize_access_from:
         flintrock_client_ip = (
             urllib.request.urlopen('https://checkip.amazonaws.com/')
             .read().decode('utf-8').strip())
-        flintrock_client_cidr = str(IPv4Network(flintrock_client_ip))
+        flintrock_client_sources = [flintrock_client_ip]
     else:
-        if ec2_authorize_access_from.startswith('sg-'):
-            flintrock_client_group = ec2_authorize_access_from
+        flintrock_client_sources = ec2_authorize_access_from
+
+
+    # Initial security group for SSH is always required
+    client_rules = []
+
+    for client_source in flintrock_client_sources:
+        # SSH
+        if client_source.startswith('sg-'):
+            get_ssh_security_group_rules(None, client_source)
         else:
-            flintrock_client_cidr = ec2_authorize_access_from
-
-    # Initial security group for SSH is always required
-    client_rules = [
-        # SSH
-        SecurityGroupRule(
-            ip_protocol='tcp',
-            from_port=22,
-            to_port=22,
-            cidr_ip=flintrock_client_cidr,
-<<<<<<< HEAD
-            src_group=flintrock_client_group),
-        # HDFS
-        SecurityGroupRule(
-            ip_protocol='tcp',
-            from_port=50070,
-            to_port=50070,
-            cidr_ip=flintrock_client_cidr,
-            src_group=flintrock_client_group),
-        # Spark
-        SecurityGroupRule(
-            ip_protocol='tcp',
-            from_port=8080,
-            to_port=8081,
-            cidr_ip=flintrock_client_cidr,
-            src_group=flintrock_client_group),
-        SecurityGroupRule(
-            ip_protocol='tcp',
-            from_port=4040,
-            to_port=4050,
-            cidr_ip=flintrock_client_cidr,
-            src_group=flintrock_client_group),
-        SecurityGroupRule(
-            ip_protocol='tcp',
-            from_port=7077,
-            to_port=7077,
-            cidr_ip=flintrock_client_cidr,
-            src_group=flintrock_client_group),
-        # Spark REST Server
-        SecurityGroupRule(
-            ip_protocol='tcp',
-            from_port=6066,
-            to_port=6066,
-            cidr_ip=flintrock_client_cidr,
-            src_group=flintrock_client_group)
-=======
-            src_group=None)
->>>>>>> 67926269
-    ]
-    for service in services:
-        client_rules += service.get_security_group_rules(flintrock_client_cidr)
+            get_ssh_security_group_rules(str(IPv4Network(client_source)), None)
+        # Services
+        for service in services:
+            if client_source.startswith('sg-'):
+                client_rules += service.get_security_group_rules(None, client_source)
+            else:
+                client_rules += service.get_security_group_rules(str(IPv4Network(client_source)), None)
 
     # Rules for internal cluster communication.
     if not cluster_group:
@@ -655,26 +621,11 @@
     # TODO: Add rules in one shot.
     for rule in client_rules:
         try:
-<<<<<<< HEAD
-            if rule.cidr_ip:
-                flintrock_group.authorize_ingress(
-                    IpProtocol=rule.ip_protocol,
-                    FromPort=rule.from_port,
-                    ToPort=rule.to_port,
-                    CidrIp=rule.cidr_ip)
-            else:
-                flintrock_group.authorize_ingress(
-                    IpProtocol=rule.ip_protocol,
-                    FromPort=rule.from_port,
-                    ToPort=rule.to_port,
-                    SourceSecurityGroupName=rule.src_group)
-=======
             cluster_group.authorize_ingress(
                 IpProtocol=rule.ip_protocol,
                 FromPort=rule.from_port,
                 ToPort=rule.to_port,
                 CidrIp=rule.cidr_ip)
->>>>>>> 67926269
         except botocore.exceptions.ClientError as e:
             if e.response['Error']['Code'] != 'InvalidPermission.Duplicate':
                 raise Exception("Error adding rule: {r}".format(r=rule))
@@ -939,11 +890,8 @@
         cluster_name=cluster_name,
         vpc_id=vpc_id,
         region=region,
-<<<<<<< HEAD
+        services=services,
         ec2_authorize_access_from=ec2_authorize_access_from)
-=======
-        services=services)
->>>>>>> 67926269
     user_security_groups = get_security_groups(
         vpc_id=vpc_id,
         region=region,
