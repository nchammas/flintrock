--- conflicted
+++ resolved
@@ -371,18 +371,14 @@
             from_port=4040,
             to_port=4040,
             cidr_ip=flintrock_client_cidr,
-<<<<<<< HEAD
             src_group=None))
-=======
-            src_group=None),
-        SecurityGroupRule(
+        client_rules.append(SecurityGroupRule(
             ip_protocol='tcp',
             from_port=7077,
             to_port=7077,
             cidr_ip=flintrock_client_cidr,
             src_group=None)
     ]
->>>>>>> b99b55ed
 
     # TODO: Don't try adding rules that already exist.
     # TODO: Add rules in one shot.
