import os
import posixpath
import errno
import json
import resource
import sys
import shutil
import textwrap
import urllib.parse
import urllib.request
import warnings
import logging

# External modules
import click
import yaml
# We import botocore here so we can catch when the user tries to
# access AWS without having their credentials configured and provide
# a friendly error message. Apart from that, flintrock.py should
# not really know anything about EC2 or boto since that is delegated
# to ec2.py.
import botocore

# Flintrock modules
from . import ec2
from .exceptions import (
    UsageError,
    UnsupportedProviderError,
    NothingToDo,
    Error)
from flintrock import __version__
from .util import spark_hadoop_build_version
from .services import HDFS, Spark  # TODO: Remove this dependency.

FROZEN = getattr(sys, 'frozen', False)

if FROZEN:
    THIS_DIR = sys._MEIPASS
else:
    THIS_DIR = os.path.dirname(os.path.realpath(__file__))


logger = logging.getLogger('flintrock.flintrock')


def format_message(*, message: str, indent: int=4, wrap: int=70):
    """
    Format a lengthy message for printing to screen.
    """
    return textwrap.indent(
        textwrap.fill(
            textwrap.dedent(text=message),
            width=wrap),
        prefix=' ' * indent)


def option_name_to_variable_name(option: str):
    """
    Convert an option name like `--ec2-user` to the Python name it gets mapped to,
    like `ec2_user`.
    """
    return option.replace('--', '', 1).replace('-', '_')


def variable_name_to_option_name(variable: str):
    """
    Convert a variable name like `ec2_user` to the Click option name it gets mapped to,
    like `--ec2-user`.
    """
    return '--' + variable.replace('_', '-')


def option_requires(
        *,
        option: str,
        conditional_value=None,
        requires_all: list=[],
        requires_any: list=[],
        scope: dict):
    """
    Raise an exception if an option's requirements are not met.

    The option's requirements are checked only if the option has a "truthy" value
    (i.e. it's not a "falsy" value like '', None, or False), and if its value is
    equal to conditional_value, if conditional_value is not None.

    requires_all: Every option in this list must be defined.
    requires_any: At least one option in this list must be defined.

    This function looks for values by converting the option names to their
    corresponding variable names (e.g. --option-a becomes option_a) and looking them
    up in the provided scope.
    """
    option_value = scope[option_name_to_variable_name(option)]

    if option_value and \
            (conditional_value is None or option_value == conditional_value):
        if requires_all:
            for required_option in requires_all:
                required_name = option_name_to_variable_name(required_option)
                if required_name not in scope or not scope[required_name]:
                    raise UsageError(
                        "Error: Missing option \"{missing_option}\" is required by "
                        "\"{option}{space}{conditional_value}\"."
                        .format(
                            missing_option=required_option,
                            option=option,
                            space=' ' if conditional_value is not None else '',
                            conditional_value=conditional_value if conditional_value is not None else ''))
        if requires_any:
            for required_option in requires_any:
                required_name = option_name_to_variable_name(required_option)
                if required_name in scope and scope[required_name] is not None:
                    break
            else:
                raise UsageError(
                    "Error: \"{option}{space}{conditional_value}\" requires at least "
                    "one of the following options to be set: {at_least}"
                    .format(
                        option=option,
                        space=' ' if conditional_value is not None else '',
                        conditional_value=conditional_value if conditional_value is not None else '',
                        at_least=', '.join(['"' + ra + '"' for ra in requires_any])))


def mutually_exclusive(*, options: list, scope: dict):
    """
    Raise an exception if more than one of the provided options is specified.

    This function looks for values by converting the option names to their
    corresponding variable names (e.g. --option-a becomes option_a) and looking them
    up in the provided scope.
    """
    mutually_exclusive_names = [option_name_to_variable_name(o) for o in options]

    used_options = set()
    for name, value in scope.items():
        if name in mutually_exclusive_names and scope[name]:  # is not None:
            used_options.add(name)

    if len(used_options) > 1:
        bad_option1 = used_options.pop()
        bad_option2 = used_options.pop()
        raise UsageError(
            "Error: \"{option1}\" and \"{option2}\" are mutually exclusive.\n"
            "  {option1}: {value1}\n"
            "  {option2}: {value2}"
            .format(
                option1=variable_name_to_option_name(bad_option1),
                value1=scope[bad_option1],
                option2=variable_name_to_option_name(bad_option2),
                value2=scope[bad_option2]))


def get_config_file() -> str:
    """
    Get the path to Flintrock's default configuration file.
    """
    config_dir = click.get_app_dir(app_name='Flintrock')
    config_file = os.path.join(config_dir, 'config.yaml')
    return config_file


def configure_log(debug: bool):
    root_logger = logging.getLogger('flintrock')
    handler = logging.StreamHandler(sys.stdout)
    handler.setLevel(logging.DEBUG)
    if debug:
        root_logger.setLevel(logging.DEBUG)
        handler.setFormatter(logging.Formatter('%(asctime)s - flintrock.%(module)-9s - %(levelname)-5s - %(message)s'))
    else:
        root_logger.setLevel(logging.INFO)
        handler.setFormatter(logging.Formatter('%(message)s'))
    root_logger.addHandler(handler)


def build_hdfs_download_url(ctx, param, value):
    hdfs_version = ctx.params['hdfs_version']
    hdfs_download_url = (value.rstrip('/') + '/hadoop-{v}.tar.gz').format(v=hdfs_version)
    return hdfs_download_url


def build_spark_download_url(ctx, param, value):
    spark_version = ctx.params['spark_version']
    hadoop_version = ctx.params['hdfs_version']
    hadoop_build_version = spark_hadoop_build_version(hadoop_version)
    spark_download_url = (value.rstrip('/') + '/spark-{v}-bin-{hv}.tgz').format(
        v=spark_version,
        hv=hadoop_build_version,
    )
    return spark_download_url


def validate_download_source(url):
    if 'spark' in url:
        software = 'Spark'
    elif 'hadoop' in url:
        software = 'Hadoop'
    else:
        software = 'software'

    parsed_url = urllib.parse.urlparse(url)

    if parsed_url.netloc == 'www.apache.org' and parsed_url.path == '/dyn/closer.lua':
        logger.warning(
            "Warning: "
            "Downloading {software} from an Apache mirror. Apache mirrors are "
            "often slow and unreliable, and typically only serve the most recent releases. "
            "We strongly recommend you specify a custom download source. "
            "For more background on this issue, please see: https://github.com/nchammas/flintrock/issues/238"
            .format(
                software=software,
            )
        )
        try:
            urllib.request.urlopen(url)
        except urllib.error.HTTPError as e:
            raise Error(
                "Error: Could not access {software} download. Maybe try a more recent release?\n"
                "  - Automatically redirected to: {url}\n"
                "  - HTTP error: {code}"
                .format(
                    software=software,
                    url=e.url,
                    code=e.code,
                )
            )


@click.group()
@click.option(
    '--config',
    help="Path to a Flintrock configuration file.",
    default=get_config_file())
@click.option('--provider', default='ec2', type=click.Choice(['ec2']))
@click.version_option(version=__version__)
# TODO: implement some solution like in https://github.com/pallets/click/issues/108
@click.option('--debug/--no-debug', default=False, help="Show debug information.")
@click.pass_context
def cli(cli_context, config, provider, debug):
    """
    Flintrock

    A command-line tool for launching Apache Spark clusters.
    """
    cli_context.obj['provider'] = provider

    if os.path.isfile(config):
        with open(config) as f:
            config_raw = yaml.safe_load(f)
            debug = config_raw.get('debug') or debug
            config_map = config_to_click(normalize_keys(config_raw))

        cli_context.default_map = config_map
    else:
        if config != get_config_file():
            raise FileNotFoundError(errno.ENOENT, 'No such file', config)
    configure_log(debug=debug)


@cli.command()
@click.argument('cluster-name')
@click.option('--num-slaves', type=click.IntRange(min=1), required=True)
@click.option('--java-version', type=click.IntRange(min=8), default=11)
@click.option('--install-hdfs/--no-install-hdfs', default=False)
@click.option('--hdfs-version', default='3.3.0')
@click.option('--hdfs-download-source',
              help=(
                  "URL to download Hadoop from. If an S3 URL, Flintrock will use the "
                  "AWS CLI from the cluster nodes to download it. "
                  "Flintrock will append the appropriate file name to the end "
                  "of the URL based on the Apache release file names on dist.apache.org."
              ),
              default='https://www.apache.org/dyn/closer.lua?action=download&filename=hadoop/common/hadoop-{v}/',
              show_default=True,
              callback=build_hdfs_download_url)
@click.option('--install-spark/--no-install-spark', default=True)
@click.option('--spark-executor-instances', default=1,
              help="How many executor instances per worker.")
@click.option('--spark-version',
              # Don't set a default here because it will conflict with
              # the config file if the git commit is set.
              # See: https://github.com/nchammas/flintrock/issues/190
              # default=,
              help="Spark release version to install.")
@click.option('--spark-download-source',
              help=(
                  "URL to download Spark from. If an S3 URL, Flintrock will use the "
                  "AWS CLI from the cluster nodes to download it. "
                  "Flintrock will append the appropriate file "
                  "name to the end of the URL based on the selected Hadoop version and "
                  "Apache release file names on dist.apache.org."
              ),
<<<<<<< HEAD
              default='https://www.apache.org/dyn/closer.lua?action=download&filename=spark/spark-{v}/',
=======
              default='https://www.apache.org/dyn/closer.lua?action=download&filename=spark/spark-{v}/spark-{v}-bin-hadoop3.2.tgz',
>>>>>>> b7a125fe
              show_default=True,
              callback=build_spark_download_url)
@click.option('--spark-git-commit',
              help="Git commit to build Spark from. "
                   "Set to 'latest' to build Spark from the latest commit on the "
                   "repository's default branch.")
@click.option('--spark-git-repository',
              help="Git repository to clone Spark from.",
              default='https://github.com/apache/spark',
              show_default=True)
@click.option('--assume-yes/--no-assume-yes', default=False)
@click.option('--ec2-key-name')
@click.option('--ec2-identity-file',
              type=click.Path(exists=True, dir_okay=False),
              help="Path to SSH .pem file for accessing nodes.")
@click.option('--ec2-instance-type', default='m5.medium', show_default=True)
@click.option('--ec2-region', default='us-east-1', show_default=True)
# We set some of these defaults to empty strings because of boto3's parameter validation.
# See: https://github.com/boto/boto3/issues/400
@click.option('--ec2-availability-zone', default='')
@click.option('--ec2-ami')
@click.option('--ec2-user')
@click.option('--ec2-security-group', 'ec2_security_groups',
              multiple=True,
              help="Additional security groups names to assign to the instances. "
                   "You can specify this option multiple times.")
@click.option('--ec2-spot-price', type=float)
@click.option('--ec2-spot-request-duration', default='7d',
              help="Duration a spot request is valid (e.g. 3d 2h 1m).")
@click.option('--ec2-min-root-ebs-size-gb', type=int, default=30)
@click.option('--ec2-vpc-id', default='', help="Leave empty for default VPC.")
@click.option('--ec2-subnet-id', default='')
@click.option('--ec2-instance-profile-name', default='')
@click.option('--ec2-placement-group', default='')
@click.option('--ec2-tenancy', default='default')
@click.option('--ec2-ebs-optimized/--no-ec2-ebs-optimized', default=False)
@click.option('--ec2-instance-initiated-shutdown-behavior', default='stop',
              type=click.Choice(['stop', 'terminate']))
@click.option('--ec2-user-data',
              type=click.File(mode='r', encoding='utf-8'),
              help="Path to EC2 user data script that will run on instance launch.")
@click.option('--ec2-tag', 'ec2_tags',
              callback=ec2.cli_validate_tags,
              multiple=True,
              help="Additional tags (e.g. 'Key,Value') to assign to the instances. "
                   "You can specify this option multiple times.")
@click.pass_context
def launch(
        cli_context,
        cluster_name,
        num_slaves,
        java_version,
        install_hdfs,
        hdfs_version,
        hdfs_download_source,
        install_spark,
        spark_executor_instances,
        spark_version,
        spark_git_commit,
        spark_git_repository,
        spark_download_source,
        assume_yes,
        ec2_key_name,
        ec2_identity_file,
        ec2_instance_type,
        ec2_region,
        ec2_availability_zone,
        ec2_ami,
        ec2_user,
        ec2_security_groups,
        ec2_spot_price,
        ec2_spot_request_duration,
        ec2_min_root_ebs_size_gb,
        ec2_vpc_id,
        ec2_subnet_id,
        ec2_instance_profile_name,
        ec2_placement_group,
        ec2_tenancy,
        ec2_ebs_optimized,
        ec2_instance_initiated_shutdown_behavior,
        ec2_user_data,
        ec2_tags):
    """
    Launch a new cluster.
    """
    provider = cli_context.obj['provider']
    services = []

    option_requires(
        option='--install-hdfs',
        requires_all=['--hdfs-version'],
        scope=locals())
    option_requires(
        option='--install-spark',
        requires_any=[
            '--spark-version',
            '--spark-git-commit'],
        scope=locals())
    mutually_exclusive(
        options=[
            '--spark-version',
            '--spark-git-commit'],
        scope=locals())
    option_requires(
        option='--install-spark',
        requires_all=[
            '--hdfs-version'],
        scope=locals())
    option_requires(
        option='--provider',
        conditional_value='ec2',
        requires_all=[
            '--ec2-key-name',
            '--ec2-identity-file',
            '--ec2-instance-type',
            '--ec2-region',
            '--ec2-ami',
            '--ec2-user'],
        scope=locals())
    # The subnet is required for non-default VPCs because EC2 does not
    # support user-defined default subnets.
    # See: https://forums.aws.amazon.com/thread.jspa?messageID=707417
    #      https://github.com/mitchellh/packer/issues/1935#issuecomment-111235752
    option_requires(
        option='--ec2-vpc-id',
        requires_all=['--ec2-subnet-id'],
        scope=locals())

    check_external_dependency('ssh-keygen')

    if install_hdfs:
        validate_download_source(hdfs_download_source)
        hdfs = HDFS(
            version=hdfs_version,
            download_source=hdfs_download_source,
        )
        services += [hdfs]
    if install_spark:
        if spark_version:
            validate_download_source(spark_download_source)
            spark = Spark(
                spark_executor_instances=spark_executor_instances,
                version=spark_version,
                hadoop_version=hdfs_version,
                download_source=spark_download_source,
            )
        elif spark_git_commit:
            logger.warning(
                "Warning: Building Spark takes a long time. "
                "e.g. 15-20 minutes on an m5.xlarge instance on EC2.")
            if spark_git_commit == 'latest':
                spark_git_commit = get_latest_commit(spark_git_repository)
                logger.info("Building Spark at latest commit: {c}".format(c=spark_git_commit))
            spark = Spark(
                spark_executor_instances=spark_executor_instances,
                git_commit=spark_git_commit,
                git_repository=spark_git_repository,
                hadoop_version=hdfs_version,
            )
        services += [spark]

    if provider == 'ec2':
        cluster = ec2.launch(
            cluster_name=cluster_name,
            num_slaves=num_slaves,
            java_version=java_version,
            services=services,
            assume_yes=assume_yes,
            key_name=ec2_key_name,
            identity_file=ec2_identity_file,
            instance_type=ec2_instance_type,
            region=ec2_region,
            availability_zone=ec2_availability_zone,
            ami=ec2_ami,
            user=ec2_user,
            security_groups=ec2_security_groups,
            spot_price=ec2_spot_price,
            spot_request_duration=ec2_spot_request_duration,
            min_root_ebs_size_gb=ec2_min_root_ebs_size_gb,
            vpc_id=ec2_vpc_id,
            subnet_id=ec2_subnet_id,
            instance_profile_name=ec2_instance_profile_name,
            placement_group=ec2_placement_group,
            tenancy=ec2_tenancy,
            ebs_optimized=ec2_ebs_optimized,
            instance_initiated_shutdown_behavior=ec2_instance_initiated_shutdown_behavior,
            user_data=ec2_user_data,
            tags=ec2_tags)
    else:
        raise UnsupportedProviderError(provider)

    print("Cluster master: {}".format(cluster.master_host))
    print("Login with: flintrock login {}".format(cluster.name))


def get_latest_commit(github_repository: str):
    """
    Get the latest commit on the default branch of a repository hosted on GitHub.
    """
    parsed_url = urllib.parse.urlparse(github_repository)
    repo_domain, repo_path = parsed_url.netloc, parsed_url.path.strip('/')

    if repo_domain != 'github.com':
        raise UsageError(
            "Error: Getting the latest commit is only supported "
            "for repositories hosted on GitHub. "
            "Provided repository domain was: {d}".format(d=repo_domain))

    url = "https://api.github.com/repos/{rp}/commits".format(rp=repo_path)
    try:
        with urllib.request.urlopen(url) as response:
            result = json.loads(response.read().decode('utf-8'))
            return result[0]['sha']
    except Exception as e:
        raise Exception(
            "Could not get latest commit for repository: {r}"
            .format(r=repo_path)) from e


@cli.command()
@click.argument('cluster-name')
@click.option('--assume-yes/--no-assume-yes', default=False)
@click.option('--ec2-region', default='us-east-1', show_default=True)
@click.option('--ec2-vpc-id', default='', help="Leave empty for default VPC.")
@click.pass_context
def destroy(cli_context, cluster_name, assume_yes, ec2_region, ec2_vpc_id):
    """
    Destroy a cluster.
    """
    provider = cli_context.obj['provider']

    option_requires(
        option='--provider',
        conditional_value='ec2',
        requires_all=['--ec2-region'],
        scope=locals())

    if provider == 'ec2':
        cluster = ec2.get_cluster(
            cluster_name=cluster_name,
            region=ec2_region,
            vpc_id=ec2_vpc_id)
    else:
        raise UnsupportedProviderError(provider)

    if not assume_yes:
        cluster.print()
        click.confirm(
            text="Are you sure you want to destroy this cluster?",
            abort=True)

    logger.info("Destroying {c}...".format(c=cluster.name))
    cluster.destroy()


@cli.command()
@click.argument('cluster-name', required=False)
@click.option('--master-hostname-only', is_flag=True, default=False)
@click.option('--ec2-region', default='us-east-1', show_default=True)
@click.option('--ec2-vpc-id', default='', help="Leave empty for default VPC.")
@click.pass_context
def describe(
        cli_context,
        cluster_name,
        master_hostname_only,
        ec2_region,
        ec2_vpc_id):
    """
    Describe an existing cluster.

    Leave out the cluster name to find all Flintrock-managed clusters.

    The output of this command is both human- and machine-friendly. Full cluster
    descriptions are output in YAML.
    """
    provider = cli_context.obj['provider']
    search_area = ""

    option_requires(
        option='--provider',
        conditional_value='ec2',
        requires_all=['--ec2-region'],
        scope=locals())

    if cluster_name:
        cluster_names = [cluster_name]
    else:
        cluster_names = []

    if provider == 'ec2':
        search_area = "in region {r}".format(r=ec2_region)
        clusters = ec2.get_clusters(
            cluster_names=cluster_names,
            region=ec2_region,
            vpc_id=ec2_vpc_id)
    else:
        raise UnsupportedProviderError(provider)

    if cluster_name:
        cluster = clusters[0]
        if master_hostname_only:
            logger.info(cluster.master_host)
        else:
            cluster.print()
    else:
        if master_hostname_only:
            for cluster in sorted(clusters, key=lambda x: x.name):
                logger.info("{}: {}".format(cluster.name, cluster.master_host))
        else:
            logger.info("Found {n} cluster{s}{space}{search_area}.".format(
                n=len(clusters),
                s='' if len(clusters) == 1 else 's',
                space=' ' if search_area else '',
                search_area=search_area))
            if clusters:
                logger.info('---')
                for cluster in sorted(clusters, key=lambda x: x.name):
                    cluster.print()


# TODO: Provide different command or option for going straight to Spark Shell. (?)
@cli.command()
@click.argument('cluster-name')
@click.option('--ec2-region', default='us-east-1', show_default=True)
@click.option('--ec2-vpc-id', default='', help="Leave empty for default VPC.")
# TODO: Move identity-file to global, non-provider-specific option. (?)
@click.option('--ec2-identity-file',
              type=click.Path(exists=True, dir_okay=False),
              help="Path to SSH .pem file for accessing nodes.")
@click.option('--ec2-user')
@click.pass_context
def login(cli_context, cluster_name, ec2_region, ec2_vpc_id, ec2_identity_file, ec2_user):
    """
    Login to the master of an existing cluster.
    """
    provider = cli_context.obj['provider']

    option_requires(
        option='--provider',
        conditional_value='ec2',
        requires_all=[
            '--ec2-region',
            '--ec2-identity-file',
            '--ec2-user'],
        scope=locals())

    check_external_dependency('ssh')

    if provider == 'ec2':
        cluster = ec2.get_cluster(
            cluster_name=cluster_name,
            region=ec2_region,
            vpc_id=ec2_vpc_id)
        user = ec2_user
        identity_file = ec2_identity_file
    else:
        raise UnsupportedProviderError(provider)

    # TODO: Check that master up first and error out cleanly if not
    #       via ClusterInvalidState.
    cluster.login(user=user, identity_file=identity_file)


@cli.command()
@click.argument('cluster-name')
@click.option('--ec2-region', default='us-east-1', show_default=True)
@click.option('--ec2-vpc-id', default='', help="Leave empty for default VPC.")
# TODO: Move identity-file to global, non-provider-specific option. (?)
@click.option('--ec2-identity-file',
              type=click.Path(exists=True, dir_okay=False),
              help="Path to SSH .pem file for accessing nodes.")
@click.option('--ec2-user')
@click.pass_context
def start(cli_context, cluster_name, ec2_region, ec2_vpc_id, ec2_identity_file, ec2_user):
    """
    Start an existing, stopped cluster.
    """
    provider = cli_context.obj['provider']

    option_requires(
        option='--provider',
        conditional_value='ec2',
        requires_all=[
            '--ec2-region',
            '--ec2-identity-file',
            '--ec2-user'],
        scope=locals())

    if provider == 'ec2':
        cluster = ec2.get_cluster(
            cluster_name=cluster_name,
            region=ec2_region,
            vpc_id=ec2_vpc_id)
        user = ec2_user
        identity_file = ec2_identity_file
    else:
        raise UnsupportedProviderError(provider)

    cluster.start_check()
    logger.info("Starting {c}...".format(c=cluster_name))
    cluster.start(user=user, identity_file=identity_file)


@cli.command()
@click.argument('cluster-name')
@click.option('--ec2-region', default='us-east-1', show_default=True)
@click.option('--ec2-vpc-id', default='', help="Leave empty for default VPC.")
@click.option('--assume-yes/--no-assume-yes', default=False)
@click.pass_context
def stop(cli_context, cluster_name, ec2_region, ec2_vpc_id, assume_yes):
    """
    Stop an existing, running cluster.
    """
    provider = cli_context.obj['provider']

    option_requires(
        option='--provider',
        conditional_value='ec2',
        requires_all=['--ec2-region'],
        scope=locals())

    if provider == 'ec2':
        cluster = ec2.get_cluster(
            cluster_name=cluster_name,
            region=ec2_region,
            vpc_id=ec2_vpc_id)
    else:
        raise UnsupportedProviderError(provider)

    cluster.stop_check()

    if not assume_yes:
        cluster.print()
        click.confirm(
            text="Are you sure you want to stop this cluster?",
            abort=True)

    logger.info("Stopping {c}...".format(c=cluster_name))
    cluster.stop()
    logger.info("{c} is now stopped.".format(c=cluster_name))


@cli.command(name='add-slaves')
@click.argument('cluster-name')
@click.option('--num-slaves', type=click.IntRange(min=1), required=True)
@click.option('--ec2-region', default='us-east-1', show_default=True)
@click.option('--ec2-vpc-id', default='', help="Leave empty for default VPC.")
@click.option('--ec2-identity-file',
              type=click.Path(exists=True, dir_okay=False),
              help="Path to SSH .pem file for accessing nodes.")
@click.option('--ec2-user')
@click.option('--ec2-spot-price', type=float)
@click.option('--ec2-spot-request-duration', default='7d',
              help="Duration a spot request is valid (e.g. 3d 2h 1m).")
@click.option('--ec2-min-root-ebs-size-gb', type=int, default=30)
@click.option('--assume-yes/--no-assume-yes', default=False)
@click.option('--ec2-tag', 'ec2_tags',
              callback=ec2.cli_validate_tags,
              multiple=True,
              help="Additional tags (e.g. 'Key,Value') to assign to the instances. "
                   "You can specify this option multiple times.")
@click.pass_context
def add_slaves(
        cli_context,
        cluster_name,
        num_slaves,
        ec2_region,
        ec2_vpc_id,
        ec2_identity_file,
        ec2_user,
        ec2_spot_price,
        ec2_spot_request_duration,
        ec2_min_root_ebs_size_gb,
        ec2_tags,
        assume_yes):
    """
    Add slaves to an existing cluster.

    Flintrock will configure new slaves based on information queried
    automatically from the master.
    """
    provider = cli_context.obj['provider']

    option_requires(
        option='--provider',
        conditional_value='ec2',
        requires_all=[
            '--ec2-region',
            '--ec2-identity-file',
            '--ec2-user'],
        scope=locals())

    if provider == 'ec2':
        cluster = ec2.get_cluster(
            cluster_name=cluster_name,
            region=ec2_region,
            vpc_id=ec2_vpc_id)
        user = ec2_user
        identity_file = ec2_identity_file
        provider_options = {
            'min_root_ebs_size_gb': ec2_min_root_ebs_size_gb,
            'spot_price': ec2_spot_price,
            'spot_request_duration': ec2_spot_request_duration,
            'tags': ec2_tags
        }
    else:
        raise UnsupportedProviderError(provider)

    if cluster.num_masters == 0:
        raise Error(
            "Cannot add slaves to cluster '{c}' since it does not "
            "appear to have a master."
            .format(
                c=cluster_name))

    cluster.load_manifest(
        user=user,
        identity_file=identity_file)
    cluster.add_slaves_check()

    if provider == 'ec2':
        cluster.add_slaves(
            user=user,
            identity_file=identity_file,
            num_slaves=num_slaves,
            assume_yes=assume_yes,
            **provider_options)


@cli.command(name='remove-slaves')
@click.argument('cluster-name')
@click.option('--num-slaves', type=click.IntRange(min=1), required=True)
@click.option('--ec2-region', default='us-east-1', show_default=True)
@click.option('--ec2-vpc-id', default='', help="Leave empty for default VPC.")
@click.option('--ec2-user')
@click.option('--ec2-identity-file',
              type=click.Path(exists=True, dir_okay=False),
              help="Path to SSH .pem file for accessing nodes.")
@click.option('--assume-yes/--no-assume-yes', default=False)
@click.pass_context
def remove_slaves(
        cli_context,
        cluster_name,
        num_slaves,
        ec2_region,
        ec2_vpc_id,
        ec2_user,
        ec2_identity_file,
        assume_yes):
    """
    Remove slaves from an existing cluster.
    """
    provider = cli_context.obj['provider']

    option_requires(
        option='--provider',
        conditional_value='ec2',
        requires_all=[
            '--ec2-region',
            '--ec2-user',
            '--ec2-identity-file'],
        scope=locals())

    if provider == 'ec2':
        cluster = ec2.get_cluster(
            cluster_name=cluster_name,
            region=ec2_region,
            vpc_id=ec2_vpc_id)
        user = ec2_user
        identity_file = ec2_identity_file
    else:
        raise UnsupportedProviderError(provider)

    if num_slaves > cluster.num_slaves:
        logger.warning(
            "Warning: Cluster has {c} slave{cs}. "
            "You asked to remove {n} slave{ns}."
            .format(
                c=cluster.num_slaves,
                cs='' if cluster.num_slaves == 1 else 's',
                n=num_slaves,
                ns='' if num_slaves == 1 else 's'))
        num_slaves = cluster.num_slaves

    if not assume_yes:
        cluster.print()
        click.confirm(
            text=("Are you sure you want to remove {n} slave{s} from this cluster?"
                  .format(
                      n=num_slaves,
                      s='' if num_slaves == 1 else 's')),
            abort=True)

    logger.info("Removing {n} slave{s}..."
                .format(
                    n=num_slaves,
                    s='' if num_slaves == 1 else 's'))
    cluster.remove_slaves(
        user=user,
        identity_file=identity_file,
        num_slaves=num_slaves)


@cli.command(name='run-command')
@click.argument('cluster-name')
@click.argument('command', nargs=-1)
@click.option('--master-only', help="Run on the master only.", is_flag=True)
@click.option('--ec2-region', default='us-east-1', show_default=True)
@click.option('--ec2-vpc-id', default='', help="Leave empty for default VPC.")
@click.option('--ec2-identity-file',
              type=click.Path(exists=True, dir_okay=False),
              help="Path to SSH .pem file for accessing nodes.")
@click.option('--ec2-user')
@click.pass_context
def run_command(
        cli_context,
        cluster_name,
        command,
        master_only,
        ec2_region,
        ec2_vpc_id,
        ec2_identity_file,
        ec2_user):
    """
    Run a shell command on a cluster.

    Examples:

        flintrock run-command my-cluster 'touch /tmp/flintrock'
        flintrock run-command my-cluster -- yum install -y package

    Flintrock will return a non-zero code if any of the cluster nodes raises an error
    while running the command.
    """
    provider = cli_context.obj['provider']

    option_requires(
        option='--provider',
        conditional_value='ec2',
        requires_all=[
            '--ec2-region',
            '--ec2-identity-file',
            '--ec2-user'],
        scope=locals())

    if provider == 'ec2':
        cluster = ec2.get_cluster(
            cluster_name=cluster_name,
            region=ec2_region,
            vpc_id=ec2_vpc_id)
        user = ec2_user
        identity_file = ec2_identity_file
    else:
        raise UnsupportedProviderError(provider)

    cluster.run_command_check()

    logger.info("Running command on {target}...".format(
        target="master only" if master_only else "cluster"))

    cluster.run_command(
        command=command,
        master_only=master_only,
        user=user,
        identity_file=identity_file)


@cli.command(name='copy-file')
@click.argument('cluster-name')
@click.argument('local_path', type=click.Path(exists=True, dir_okay=False))
@click.argument('remote_path', type=click.Path())
@click.option('--master-only', help="Copy to the master only.", is_flag=True)
@click.option('--ec2-region', default='us-east-1', show_default=True)
@click.option('--ec2-vpc-id', default='', help="Leave empty for default VPC.")
@click.option('--ec2-identity-file',
              type=click.Path(exists=True, dir_okay=False),
              help="Path to SSH .pem file for accessing nodes.")
@click.option('--ec2-user')
@click.option('--assume-yes/--no-assume-yes', default=False, help="Prompt before large uploads.")
@click.pass_context
def copy_file(
        cli_context,
        cluster_name,
        local_path,
        remote_path,
        master_only,
        ec2_region,
        ec2_vpc_id,
        ec2_identity_file,
        ec2_user,
        assume_yes):
    """
    Copy a local file up to a cluster.

    This will copy the file to the same path on each node of the cluster.

    Examples:

        flintrock copy-file my-cluster /tmp/file.102.txt /tmp/file.txt
        flintrock copy-file my-cluster /tmp/spark-defaults.conf /tmp/

    Flintrock will return a non-zero code if any of the cluster nodes raises an error.
    """
    provider = cli_context.obj['provider']

    option_requires(
        option='--provider',
        conditional_value='ec2',
        requires_all=[
            '--ec2-region',
            '--ec2-identity-file',
            '--ec2-user'],
        scope=locals())

    # We assume POSIX for the remote path since Flintrock
    # only supports clusters running CentOS / Amazon Linux.
    if not posixpath.basename(remote_path):
        remote_path = posixpath.join(remote_path, os.path.basename(local_path))

    if provider == 'ec2':
        cluster = ec2.get_cluster(
            cluster_name=cluster_name,
            region=ec2_region,
            vpc_id=ec2_vpc_id)
        user = ec2_user
        identity_file = ec2_identity_file
    else:
        raise UnsupportedProviderError(provider)

    cluster.copy_file_check()

    if not assume_yes and not master_only:
        file_size_bytes = os.path.getsize(local_path)
        num_nodes = len(cluster.slave_ips) + 1  # TODO: cluster.num_nodes
        total_size_bytes = file_size_bytes * num_nodes

        if total_size_bytes > 10 ** 6:
            logger.warning("WARNING:")
            logger.warning(
                format_message(
                    message="""\
                        You are trying to upload {total_size} bytes ({size} bytes x {count}
                        nodes in {cluster}). Depending on your upload bandwidth, this may take
                        a long time.
                        You may be better off uploading this file to a storage service like
                        Amazon S3 and downloading it from there to the cluster using
                        `flintrock run-command ...`.
                        """.format(
                            size=file_size_bytes,
                            count=num_nodes,
                            cluster=cluster_name,
                            total_size=total_size_bytes),
                    wrap=60))
            click.confirm(
                text="Are you sure you want to continue?",
                default=True,
                abort=True)

    logger.info("Copying file to {target}...".format(
        target="master only" if master_only else "cluster"))

    cluster.copy_file(
        local_path=local_path,
        remote_path=remote_path,
        master_only=master_only,
        user=user,
        identity_file=identity_file)


def normalize_keys(obj):
    """
    Used to map keys from config files to Python parameter names.
    """
    if type(obj) != dict:
        return obj
    else:
        return {k.replace('-', '_'): normalize_keys(v) for k, v in obj.items()}


def config_to_click(config: dict) -> dict:
    """
    Convert a dictionary of configurations loaded from a Flintrock config file
    to a dictionary that Click can use to set default options.
    """
    service_configs = {}

    if 'services' in config:
        for service in config['services']:
            if config['services'][service]:
                service_configs.update(
                    {service + '_' + k: v for (k, v) in config['services'][service].items()})

    ec2_configs = {
        'ec2_' + k: v for (k, v) in config['providers']['ec2'].items()}

    click_map = {
        'launch': dict(
            list(config['launch'].items())
            + list(ec2_configs.items())
            + list(service_configs.items())),
        'describe': ec2_configs,
        'destroy': ec2_configs,
        'login': ec2_configs,
        'start': ec2_configs,
        'stop': ec2_configs,
        'add-slaves': ec2_configs,
        'remove-slaves': ec2_configs,
        'run-command': ec2_configs,
        'copy-file': ec2_configs,
    }

    return click_map


@cli.command()
@click.option('--locate', is_flag=True, default=False,
              help="Don't open an editor. "
              "Just open the folder containing the configuration file.")
@click.pass_context
def configure(cli_context, locate):
    """
    Configure Flintrock's defaults.

    This will open Flintrock's configuration file in your default YAML editor so
    you can set your defaults.
    """
    config_file = get_config_file()

    if not os.path.isfile(config_file):
        logger.info("Initializing config file from template...")
        os.makedirs(os.path.dirname(config_file), exist_ok=True)
        shutil.copyfile(
            src=os.path.join(THIS_DIR, 'config.yaml.template'),
            dst=config_file)
        os.chmod(config_file, mode=0o644)

    ret = click.launch(config_file, locate=locate)

    if ret != 0:
        raise Error(
            "Flintrock could not launch an application to {action} "
            "the config file at '{location}'. You may want to manually "
            "find and edit this file."
            .format(
                action="locate" if locate else "edit",
                location=config_file
            )
        )


def flintrock_is_in_development_mode() -> bool:
    """
    Check if Flintrock was installed in development mode.

    Use this function to toggle behavior that only Flintrock developers should
    see.
    """
    # This esoteric technique was pulled from pip.
    # See: https://github.com/pypa/pip/pull/3258/files#diff-ab583908279e865537dec218246edcfcR310
    for path_item in sys.path:
        egg_link = os.path.join(path_item, 'Flintrock.egg-link')
        if os.path.isfile(egg_link):
            return True
    else:
        return False


def set_open_files_limit(desired_limit):
    """
    On POSIX systems, set the open files limit to the desired number, unless
    it is already equal to or higher than that.

    Setting a high limit enables Flintrock to launch or interact with really
    large clusters.

    Background discussion: https://github.com/nchammas/flintrock/issues/81
    """
    soft_limit, hard_limit = resource.getrlimit(resource.RLIMIT_NOFILE)

    if soft_limit < desired_limit:
        if desired_limit > hard_limit:
            warnings.warn(
                "Flintrock cannot set the open files limit to {desired} "
                "because the OS hard limit is {hard}. Going with {hard}. "
                "You may have problems launching or interacting with "
                "really large clusters."
                .format(
                    desired=desired_limit,
                    hard=hard_limit),
                category=RuntimeWarning,
                stacklevel=2)
        resource.setrlimit(
            resource.RLIMIT_NOFILE,
            (min(desired_limit, hard_limit), hard_limit))


def check_external_dependency(executable_name: str):
    if shutil.which(executable_name) is None:
        raise Error(
            "Error: Flintrock could not find '{executable}' on your PATH. "
            "Flintrock needs this executable to carry out the operation you "
            "requested. Please install it and try again."
            .format(
                executable=executable_name
            )
        )


def main() -> int:
    # Starting in Python 3.7, deprecation warnings are shown by default. We
    # don't want to show these to end-users.
    # See: https://docs.python.org/3/library/warnings.html#default-warning-filter
    if not flintrock_is_in_development_mode():
        warnings.simplefilter(action='ignore', category=DeprecationWarning)

    set_open_files_limit(4096)

    try:
        try:
            # We pass in obj so we can add attributes to it, like provider, which
            # get shared by all commands.
            # See: http://click.pocoo.org/6/api/#click.Context
            cli(obj={})
        except botocore.exceptions.NoCredentialsError:
            raise Error(
                "Flintrock could not find your AWS credentials. "
                "You can fix this by providing your credentials "
                "via environment variables or by creating a shared "
                "credentials file.\n"
                "For more information see:\n"
                "  * https://boto3.readthedocs.io/en/latest/guide/configuration.html#environment-variables\n"
                "  * https://boto3.readthedocs.io/en/latest/guide/configuration.html#shared-credentials-file"
            )
    except NothingToDo as e:
        print(e)
        return 0
    except UsageError as e:
        print(e, file=sys.stderr)
        return 2
    except Error as e:
        print(e, file=sys.stderr)
        return 1<|MERGE_RESOLUTION|>--- conflicted
+++ resolved
@@ -291,11 +291,7 @@
                   "name to the end of the URL based on the selected Hadoop version and "
                   "Apache release file names on dist.apache.org."
               ),
-<<<<<<< HEAD
               default='https://www.apache.org/dyn/closer.lua?action=download&filename=spark/spark-{v}/',
-=======
-              default='https://www.apache.org/dyn/closer.lua?action=download&filename=spark/spark-{v}/spark-{v}-bin-hadoop3.2.tgz',
->>>>>>> b7a125fe
               show_default=True,
               callback=build_spark_download_url)
 @click.option('--spark-git-commit',
