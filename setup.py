--- conflicted
+++ resolved
@@ -49,26 +49,11 @@
     # totally break Flintrock.
     # For example: https://github.com/paramiko/paramiko/issues/615
     install_requires=[
-<<<<<<< HEAD
-        'boto3 == 1.7.3',
-        'botocore == 1.10.3',
-        'click == 6.7',
-        'paramiko == 2.4.1',
-        'PyYAML == 3.13',
-        # This is to ensure that PyInstaller works. dateutil is an
-        # indirect dependency of Flintrock, and PyInstaller chokes on
-        # dateutil 2.5.0.
-        # See: https://github.com/pyinstaller/pyinstaller/issues/1848
-        # More recently, botocore also imposes additional restrictions
-        # on the acceptable versions of python-dateutil.
-        'python-dateutil >= 2.5.3, < 2.7.0',
-=======
         'boto3 == 1.9.23',
         'botocore == 1.12.23',
         'click == 7.0',
         'paramiko == 2.4.2',
         'PyYAML == 3.13',
->>>>>>> b75b5287
         # This is to address reports that PyInstaller-packaged versions
         # of Flintrock intermittently fail due to an out-of-date version
         # of Cryptography being used.
