import os
import subprocess
import tempfile
import uuid
from collections import OrderedDict

# Flintrock
from flintrock.core import StorageDirs

# External
import pytest

HADOOP_VERSION = '2.8.5'
SPARK_VERSION = '2.4.4'
<<<<<<< HEAD
SPARK_GIT_COMMIT = '7955b3962ac46b89564e0613db7bea98a1478bf2'  # 2.4.4
=======
SPARK_GIT_COMMIT = 'c3e32bf06c35ba2580d46150923abfa795b4446a'  # 2.4.3
>>>>>>> 6fc194a1


class Dummy():
    pass


aws_credentials_required = (
    pytest.mark.skipif(
        not bool(os.environ.get('USE_AWS_CREDENTIALS')),
        reason="USE_AWS_CREDENTIALS not set"))


@pytest.fixture(scope='session')
def project_root_dir():
    return os.path.dirname(
        os.path.dirname(
            os.path.realpath(__file__)
        )
    )


@pytest.fixture(scope='session')
def dummy_cluster():
    storage_dirs = StorageDirs(
        root='/media/root',
        ephemeral=['/media/eph1', '/media/eph2'],
        persistent=None,
    )

    cluster = Dummy()
    cluster.name = 'test'
    cluster.storage_dirs = storage_dirs
    cluster.master_ip = '10.0.0.1'
    cluster.master_host = 'master.hostname'
    cluster.slave_ips = ['10.0.0.2']
    cluster.slave_hosts = ['slave1.hostname']

    return cluster


def random_string():
    return str(uuid.uuid4())[:8]


def launch_cluster(
        *,
        cluster_name,
        instance_type,
        spark_version,
        spark_git_commit):
    p = subprocess.run([
        'flintrock', 'launch', cluster_name,
        '--num-slaves', '1',
        '--install-hdfs',
        '--hdfs-version', HADOOP_VERSION,
        '--install-spark',
        '--spark-version', spark_version,
        '--spark-git-commit', spark_git_commit,
        '--assume-yes',
        '--ec2-instance-type', instance_type])
    assert p.returncode == 0


def stop_cluster(cluster_name):
    p = subprocess.run([
        'flintrock', 'stop', cluster_name, '--assume-yes'])
    assert p.returncode == 0


def start_cluster(cluster_name):
    p = subprocess.run([
        'flintrock', 'start', cluster_name])
    assert p.returncode == 0


# TODO: This should reuse FlintrockCluster.
class ClusterConfig:
    def __init__(
            self,
            *,
            restarted,
            instance_type,
            spark_version=SPARK_VERSION,
            spark_git_commit=''):
        self.restarted = restarted
        self.instance_type = instance_type
        self.spark_version = spark_version
        self.spark_git_commit = spark_git_commit

    def __str__(self):
        return str(OrderedDict(sorted(vars(self).items())))


cluster_configs = [
    ClusterConfig(restarted=False, instance_type='t3.small'),
    ClusterConfig(restarted=True, instance_type='t3.small'),
    ClusterConfig(restarted=False, instance_type='m5.large'),
    ClusterConfig(restarted=True, instance_type='m5.large'),
    # We don't test all cluster states when building Spark because
    # it takes a very long time.
    ClusterConfig(
        restarted=True,
        instance_type='m5.xlarge',
        spark_version='',
        spark_git_commit=SPARK_GIT_COMMIT)]


@pytest.fixture(
    scope='module',
    params=cluster_configs,
    ids=[str(cc) for cc in cluster_configs])
def running_cluster(request):
    """
    Return the name of a running Flintrock cluster.
    """
    cluster_name = 'running-cluster-' + random_string()
    launch_cluster(
        cluster_name=cluster_name,
        instance_type=request.param.instance_type,
        spark_version=request.param.spark_version,
        spark_git_commit=request.param.spark_git_commit)

    if request.param.restarted:
        stop_cluster(cluster_name)
        start_cluster(cluster_name)

    def destroy():
        p = subprocess.run([
            'flintrock', 'destroy', cluster_name, '--assume-yes'])
        assert p.returncode == 0
    request.addfinalizer(destroy)

    return cluster_name


@pytest.fixture(scope='module')
def stopped_cluster(request):
    cluster_name = 'running-cluster-' + random_string()
    p = subprocess.run([
        'flintrock', 'launch', cluster_name,
        '--num-slaves', '1',
        '--no-install-hdfs',
        '--no-install-spark',
        '--assume-yes',
        '--ec2-instance-type', 't3.small'])
    assert p.returncode == 0

    p = subprocess.run([
        'flintrock', 'stop', cluster_name, '--assume-yes'])
    assert p.returncode == 0

    def destroy():
        p = subprocess.run([
            'flintrock', 'destroy', cluster_name, '--assume-yes'])
        assert p.returncode == 0
    request.addfinalizer(destroy)

    return cluster_name


@pytest.fixture(scope='module')
def remote_file(request, running_cluster):
    """
    Return the path to a remote dummy file on a running Flintrock cluster.
    """
    file_path = '/tmp/remote_dummy_file_for_testing'
    p = subprocess.run([
        'flintrock', 'run-command', running_cluster, '--',
        'echo -e "{data}" > {path}'.format(
            data='test\n' * 3,
            path=file_path)])
    assert p.returncode == 0

    def destroy():
        p = subprocess.run([
            'flintrock', 'run-command', running_cluster, '--',
            'rm', '-f', file_path])
        assert p.returncode == 0
    request.addfinalizer(destroy)

    return file_path


@pytest.fixture(scope='module')
def local_file(request):
    """
    Return the path to a local dummy file.
    """
    file = tempfile.NamedTemporaryFile(delete=False)
    with open(file.name, 'wb') as f:
        f.truncate(1024)

    def destroy():
        os.remove(file.name)
    request.addfinalizer(destroy)

    return file.name<|MERGE_RESOLUTION|>--- conflicted
+++ resolved
@@ -12,11 +12,7 @@
 
 HADOOP_VERSION = '2.8.5'
 SPARK_VERSION = '2.4.4'
-<<<<<<< HEAD
 SPARK_GIT_COMMIT = '7955b3962ac46b89564e0613db7bea98a1478bf2'  # 2.4.4
-=======
-SPARK_GIT_COMMIT = 'c3e32bf06c35ba2580d46150923abfa795b4446a'  # 2.4.3
->>>>>>> 6fc194a1
 
 
 class Dummy():
