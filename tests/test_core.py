import os
import pytest

# Flintrock
from flintrock.core import (
    generate_template_mapping,
    get_formatted_template,
)

FLINTROCK_ROOT_DIR = (
    os.path.dirname(
        os.path.dirname(
            os.path.realpath(__file__))))


@pytest.mark.parametrize(
    'spark_version', [
        (''),
        ('2.2.0'),
        ('0626b11147133b67b26a04b4819f61a33dd958d3'),
    ])
def test_templates(dummy_cluster, spark_version):
    template_dir = os.path.join(FLINTROCK_ROOT_DIR, 'flintrock', 'templates')
    for (dirpath, dirnames, filenames) in os.walk(template_dir):
        if filenames:
            for filename in filenames:
                template_path = os.path.join(dirpath, filename)
                mapping = generate_template_mapping(
                    cluster=dummy_cluster,
                    hadoop_version='',
<<<<<<< HEAD
                    spark_version='',
=======
                    spark_version=spark_version,
>>>>>>> 73d834dc
                    spark_executor_instances=0,
                )
                get_formatted_template(
                    path=template_path,
                    mapping=mapping,
                )<|MERGE_RESOLUTION|>--- conflicted
+++ resolved
@@ -28,11 +28,7 @@
                 mapping = generate_template_mapping(
                     cluster=dummy_cluster,
                     hadoop_version='',
-<<<<<<< HEAD
-                    spark_version='',
-=======
                     spark_version=spark_version,
->>>>>>> 73d834dc
                     spark_executor_instances=0,
                 )
                 get_formatted_template(
